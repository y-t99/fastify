'use strict'

const FindMyWay = require('find-my-way')
const Context = require('./context')
const handleRequest = require('./handleRequest')
const { hookRunner, hookIterator, lifecycleHooks } = require('./hooks')
const supportedMethods = ['DELETE', 'GET', 'HEAD', 'PATCH', 'POST', 'PUT', 'OPTIONS']
const { normalizeSchema } = require('./schemas')
const { parseHeadOnSendHandlers } = require('./headRoute')
const warning = require('./warnings')

const {
  compileSchemasForValidation,
  compileSchemasForSerialization
} = require('./validation')

const {
  FST_ERR_SCH_VALIDATION_BUILD,
  FST_ERR_SCH_SERIALIZATION_BUILD,
  FST_ERR_DEFAULT_ROUTE_INVALID_TYPE,
  FST_ERR_DUPLICATED_ROUTE
} = require('./errors')

const {
  kRoutePrefix,
  kLogLevel,
  kLogSerializers,
  kHooks,
  kSchemaController,
  kOptions,
  kContentTypeParser,
  kReply,
  kReplySerializerDefault,
  kReplyIsError,
  kRequest,
  kRequestPayloadStream,
  kDisableRequestLogging,
  kSchemaErrorFormatter,
  kErrorHandler
} = require('./symbols.js')

function buildRouting (options) {
  const router = FindMyWay(options.config)

  let avvio
  let fourOhFour
  let requestIdHeader
  let querystringParser
  let requestIdLogLabel
  let logger
  let hasLogger
  let setupResponseListeners
  let throwIfAlreadyStarted
  let genReqId
  let disableRequestLogging
  let ignoreTrailingSlash
  let return503OnClosing
  let globalExposeHeadRoutes

  let closing = false

  return {
    setup (options, fastifyArgs) {
      avvio = fastifyArgs.avvio
      fourOhFour = fastifyArgs.fourOhFour
      logger = fastifyArgs.logger
      hasLogger = fastifyArgs.hasLogger
      setupResponseListeners = fastifyArgs.setupResponseListeners
      throwIfAlreadyStarted = fastifyArgs.throwIfAlreadyStarted

      globalExposeHeadRoutes = options.exposeHeadRoutes
      requestIdHeader = options.requestIdHeader
      querystringParser = options.querystringParser
      requestIdLogLabel = options.requestIdLogLabel
      genReqId = options.genReqId
      disableRequestLogging = options.disableRequestLogging
      ignoreTrailingSlash = options.ignoreTrailingSlash
      return503OnClosing = Object.prototype.hasOwnProperty.call(options, 'return503OnClosing') ? options.return503OnClosing : true
    },
    routing: router.lookup.bind(router), // router func to find the right handler to call
    route, // configure a route in the fastify instance
    prepareRoute,
    getDefaultRoute: function () {
      return router.defaultRoute
    },
    setDefaultRoute: function (defaultRoute) {
      if (typeof defaultRoute !== 'function') {
        throw new FST_ERR_DEFAULT_ROUTE_INVALID_TYPE()
      }

      router.defaultRoute = defaultRoute
    },
    routeHandler,
    closeRoutes: () => { closing = true },
    printRoutes: router.prettyPrint.bind(router)
  }

  // Convert shorthand to extended route declaration
  function prepareRoute (method, url, options, handler) {
    if (!handler && typeof options === 'function') {
      handler = options // for support over direct function calls such as fastify.get() options are reused as the handler
      options = {}
    } else if (handler && typeof handler === 'function') {
      if (Object.prototype.toString.call(options) !== '[object Object]') {
        throw new Error(`Options for ${method}:${url} route must be an object`)
      } else if (options.handler) {
        if (typeof options.handler === 'function') {
          throw new Error(`Duplicate handler for ${method}:${url} route is not allowed!`)
        } else {
          throw new Error(`Handler for ${method}:${url} route must be a function`)
        }
      }
    }

    options = Object.assign({}, options, {
      method,
      url,
      path: url,
      handler: handler || (options && options.handler)
    })

    return route.call(this, options)
  }

  // Route management
  function route (options) {
    // Since we are mutating/assigning only top level props, it is fine to have a shallow copy using the spread operator
    const opts = { ...options }

    throwIfAlreadyStarted('Cannot add route when fastify instance is already started!')

    if (Array.isArray(opts.method)) {
      // eslint-disable-next-line no-var
      for (var i = 0; i < opts.method.length; ++i) {
        const method = opts.method[i]
        if (supportedMethods.indexOf(method) === -1) {
          throw new Error(`${method} method is not supported!`)
        }
      }
    } else {
      if (supportedMethods.indexOf(opts.method) === -1) {
        throw new Error(`${opts.method} method is not supported!`)
      }
    }

    if (!opts.handler) {
      throw new Error(`Missing handler function for ${opts.method}:${opts.url} route.`)
    }

    if (opts.errorHandler !== undefined && typeof opts.errorHandler !== 'function') {
      throw new Error(`Error Handler for ${opts.method}:${opts.url} route, if defined, must be a function`)
    }

    validateBodyLimitOption(opts.bodyLimit)

    const prefix = this[kRoutePrefix]

<<<<<<< HEAD
    const path = opts.url || opts.path

    if (path === '/' && prefix.length > 0 && opts.method !== 'HEAD') {
      switch (opts.prefixTrailingSlash) {
        case 'slash':
          addNewRoute.call(this, path)
          break
        case 'no-slash':
          addNewRoute.call(this, '')
          break
        case 'both':
        default:
          addNewRoute.call(this, '')
          // If ignoreTrailingSlash is set to true we need to add only the '' route to prevent adding an incomplete one.
          if (ignoreTrailingSlash !== true) {
            addNewRoute.call(this, path, true)
          }
=======
    this.after((notHandledErr, done) => {
      const path = opts.url || opts.path
      if (path === '/' && prefix.length && opts.method !== 'HEAD') {
        switch (opts.prefixTrailingSlash) {
          case 'slash':
            afterRouteAdded.call(this, { path }, notHandledErr, done)
            break
          case 'no-slash':
            afterRouteAdded.call(this, { path: '' }, notHandledErr, done)
            break
          case 'both':
          default:
            afterRouteAdded.call(this, { path: '' }, notHandledErr, done)
            // If ignoreTrailingSlash is set to true we need to add only the '' route to prevent adding an incomplete one.
            if (ignoreTrailingSlash !== true) {
              afterRouteAdded.call(this, { path, prefixing: true }, notHandledErr, done)
            }
        }
      } else if (path && path[0] === '/' && prefix.endsWith('/')) {
        // Ensure that '/prefix/' + '/route' gets registered as '/prefix/route'
        afterRouteAdded.call(this, { path: path.slice(1) }, notHandledErr, done)
      } else {
        afterRouteAdded.call(this, { path }, notHandledErr, done)
>>>>>>> 6278e7bc
      }
    } else if (path[0] === '/' && prefix.endsWith('/')) {
      // Ensure that '/prefix/' + '/route' gets registered as '/prefix/route'
      addNewRoute.call(this, path.slice(1))
    } else {
      addNewRoute.call(this, path)
    }

    // chainable api
    return this

    function addNewRoute (path, prefixing = false) {
      const url = prefix + path

      opts.url = url
      opts.path = url
      opts.routePath = path
      opts.prefix = prefix
      opts.logLevel = opts.logLevel || this[kLogLevel]

      if (this[kLogSerializers] || opts.logSerializers) {
        opts.logSerializers = Object.assign(Object.create(this[kLogSerializers]), opts.logSerializers)
      }

      if (opts.attachValidation == null) {
        opts.attachValidation = false
      }

      if (prefixing === false) {
        // run 'onRoute' hooks
        for (const hook of this[kHooks].onRoute) {
          hook.call(this, opts)
        }
      }

      const constraints = opts.constraints || {}
      const config = {
        ...opts.config,
        url,
        method: opts.method
      }
      const context = new Context(
        opts.schema,
        opts.handler.bind(this),
        this[kReply],
        this[kRequest],
        this[kContentTypeParser],
        config
      )

      if (opts.version) {
        warning.emit('FSTDEP006')
        constraints.version = opts.version
      }

      const headRouteExists = opts.method === 'HEAD' && router.find(opts.method, opts.url, constraints) != null

      // Check if the current route is not for a sibling HEAD one
      if (!headRouteExists) {
        try {
          router.on(opts.method, opts.url, { constraints }, routeHandler, context)
        } catch (error) {
          const isDuplicatedRoute = error.message.includes(`Method '${opts.method}' already declared for route '${opts.url}'`)
          if (isDuplicatedRoute) {
            throw new FST_ERR_DUPLICATED_ROUTE(opts.method, opts.url)
          }

          throw error
        }
      }

      this.after((notHandledErr, done) => {
        // Send context async
        context.errorHandler = opts.errorHandler || this[kErrorHandler]
        context._parserOptions.limit = opts.bodyLimit || null
        context.logLevel = opts.logLevel
        context.logSerializers = opts.logSerializers
        context.attachValidation = opts.attachValidation
        context[kReplySerializerDefault] = this[kReplySerializerDefault]
        context.schemaErrorFormatter = opts.schemaErrorFormatter || this[kSchemaErrorFormatter] || context.schemaErrorFormatter

        // Run hooks and more
        avvio.once('preReady', () => {
          for (const hook of lifecycleHooks) {
            const toSet = this[kHooks][hook]
              .concat(opts[hook] || [])
              .map(h => h.bind(this))
            context[hook] = toSet.length ? toSet : null
          }

          // Must store the 404 Context in 'preReady' because it is only guaranteed to
          // be available after all of the plugins and routes have been loaded.
          fourOhFour.setContext(this, context)

          if (opts.schema) {
            context.schema = normalizeSchema(context.schema)

            const schemaController = this[kSchemaController]
            if (!opts.validatorCompiler && (opts.schema.body || opts.schema.headers || opts.schema.querystring || opts.schema.params)) {
              schemaController.setupValidator(this[kOptions])
            }
            try {
              compileSchemasForValidation(context, opts.validatorCompiler || schemaController.validatorCompiler)
            } catch (error) {
              throw new FST_ERR_SCH_VALIDATION_BUILD(opts.method, url, error.message)
            }

            if (opts.schema.response && !opts.serializerCompiler) {
              schemaController.setupSerializer(this[kOptions])
            }
            try {
              compileSchemasForSerialization(context, opts.serializerCompiler || schemaController.serializerCompiler)
            } catch (error) {
              throw new FST_ERR_SCH_SERIALIZATION_BUILD(opts.method, url, error.message)
            }
          }
        })

        const { exposeHeadRoute } = opts
        const hasRouteExposeHeadRouteFlag = exposeHeadRoute != null
        const shouldExposeHead = hasRouteExposeHeadRouteFlag ? exposeHeadRoute : globalExposeHeadRoutes

        if (shouldExposeHead && options.method === 'GET' && !headRouteExists) {
          const onSendHandlers = parseHeadOnSendHandlers(opts.onSend)
          prepareRoute.call(this, 'HEAD', path, { ...opts, onSend: onSendHandlers })
        } else if (headRouteExists && exposeHeadRoute) {
          warning.emit('FSTDEP007')
        }

        done(notHandledErr)
      })
    }
  }

  // HTTP request entry point, the routing has already been executed
  function routeHandler (req, res, params, context) {
    if (closing === true) {
      /* istanbul ignore next mac, windows */
      if (req.httpVersionMajor !== 2) {
        res.once('finish', () => req.destroy())
        res.setHeader('Connection', 'close')
      }

      if (return503OnClosing) {
        const headers = {
          'Content-Type': 'application/json',
          'Content-Length': '80'
        }
        res.writeHead(503, headers)
        res.end('{"error":"Service Unavailable","message":"Service Unavailable","statusCode":503}')
        return
      }
    }

    const id = req.headers[requestIdHeader] || genReqId(req)

    const loggerOpts = {
      [requestIdLogLabel]: id,
      level: context.logLevel
    }

    if (context.logSerializers) {
      loggerOpts.serializers = context.logSerializers
    }
    const childLogger = logger.child(loggerOpts)
    childLogger[kDisableRequestLogging] = disableRequestLogging

    const queryPrefix = req.url.indexOf('?')
    const query = querystringParser(queryPrefix > -1 ? req.url.slice(queryPrefix + 1) : '')
    const request = new context.Request(id, params, req, query, childLogger, context)
    const reply = new context.Reply(res, request, childLogger)

    if (disableRequestLogging === false) {
      childLogger.info({ req: request }, 'incoming request')
    }

    if (hasLogger === true || context.onResponse !== null) {
      setupResponseListeners(reply)
    }

    if (context.onRequest !== null) {
      hookRunner(
        context.onRequest,
        hookIterator,
        request,
        reply,
        runPreParsing
      )
    } else {
      runPreParsing(null, request, reply)
    }

    if (context.onTimeout !== null) {
      if (!request.raw.socket._meta) {
        request.raw.socket.on('timeout', handleTimeout)
      }
      request.raw.socket._meta = { context, request, reply }
    }
  }
}

function handleTimeout () {
  const { context, request, reply } = this._meta
  hookRunner(
    context.onTimeout,
    hookIterator,
    request,
    reply,
    noop
  )
}

function validateBodyLimitOption (bodyLimit) {
  if (bodyLimit === undefined) return
  if (!Number.isInteger(bodyLimit) || bodyLimit <= 0) {
    throw new TypeError(`'bodyLimit' option must be an integer > 0. Got '${bodyLimit}'`)
  }
}

function runPreParsing (err, request, reply) {
  if (reply.sent === true) return
  if (err != null) {
    reply.send(err)
    return
  }

  request[kRequestPayloadStream] = request.raw

  if (reply.context.preParsing !== null) {
    preParsingHookRunner(reply.context.preParsing, request, reply, handleRequest)
  } else {
    handleRequest(null, request, reply)
  }
}

function preParsingHookRunner (functions, request, reply, cb) {
  let i = 0

  function next (err, stream) {
    if (reply.sent) {
      return
    }

    if (typeof stream !== 'undefined') {
      request[kRequestPayloadStream] = stream
    }

    if (err || i === functions.length) {
      if (err && !(err instanceof Error)) {
        reply[kReplyIsError] = true
      }

      cb(err, request, reply)
      return
    }

    const fn = functions[i++]
    let result
    try {
      result = fn(request, reply, request[kRequestPayloadStream], next)
    } catch (error) {
      next(error)
      return
    }

    if (result && typeof result.then === 'function') {
      result.then(handleResolve, handleReject)
    }
  }

  function handleResolve (stream) {
    next(null, stream)
  }

  function handleReject (err) {
    next(err)
  }

  next(null, request[kRequestPayloadStream])
}

function noop () { }

module.exports = { buildRouting, validateBodyLimitOption }<|MERGE_RESOLUTION|>--- conflicted
+++ resolved
@@ -155,8 +155,7 @@
 
     const prefix = this[kRoutePrefix]
 
-<<<<<<< HEAD
-    const path = opts.url || opts.path
+    const path = opts.url || opts.path || ''
 
     if (path === '/' && prefix.length > 0 && opts.method !== 'HEAD') {
       switch (opts.prefixTrailingSlash) {
@@ -173,31 +172,6 @@
           if (ignoreTrailingSlash !== true) {
             addNewRoute.call(this, path, true)
           }
-=======
-    this.after((notHandledErr, done) => {
-      const path = opts.url || opts.path
-      if (path === '/' && prefix.length && opts.method !== 'HEAD') {
-        switch (opts.prefixTrailingSlash) {
-          case 'slash':
-            afterRouteAdded.call(this, { path }, notHandledErr, done)
-            break
-          case 'no-slash':
-            afterRouteAdded.call(this, { path: '' }, notHandledErr, done)
-            break
-          case 'both':
-          default:
-            afterRouteAdded.call(this, { path: '' }, notHandledErr, done)
-            // If ignoreTrailingSlash is set to true we need to add only the '' route to prevent adding an incomplete one.
-            if (ignoreTrailingSlash !== true) {
-              afterRouteAdded.call(this, { path, prefixing: true }, notHandledErr, done)
-            }
-        }
-      } else if (path && path[0] === '/' && prefix.endsWith('/')) {
-        // Ensure that '/prefix/' + '/route' gets registered as '/prefix/route'
-        afterRouteAdded.call(this, { path: path.slice(1) }, notHandledErr, done)
-      } else {
-        afterRouteAdded.call(this, { path }, notHandledErr, done)
->>>>>>> 6278e7bc
       }
     } else if (path[0] === '/' && prefix.endsWith('/')) {
       // Ensure that '/prefix/' + '/route' gets registered as '/prefix/route'

'use strict'

const fastJsonStringify = require('fast-json-stringify')
<<<<<<< HEAD
const fastSafeStringify = require('fast-safe-stringify')
=======
const Ajv = require('ajv')
const ajv = new Ajv({ coerceTypes: true })
>>>>>>> 18b5992e

const bodySchema = Symbol('body-schema')
const querystringSchema = Symbol('querystring-schema')
const paramsSchema = Symbol('params-schema')
const responseSchema = Symbol('response-schema')
const headersSchema = Symbol('headers-schema')

const schemas = require('./schemas.json')
const inputSchemaError = fastJsonStringify(schemas.inputSchemaError)

function getValidatorForStatusCodeSchema (statusCodeDefinition) {
  return fastJsonStringify(statusCodeDefinition)
}

function getResponseSchema (responseSchemaDefinition) {
  var statusCodes = Object.keys(responseSchemaDefinition)
  return statusCodes.reduce(function (r, statusCode) {
    r[statusCode] = getValidatorForStatusCodeSchema(responseSchemaDefinition[statusCode])
    return r
  }, {})
}

<<<<<<< HEAD
function build (ajv, opts) {
=======
function build (opts, compile) {
>>>>>>> 18b5992e
  if (!opts.schema) {
    return
  }

  if (opts.schema.headers) {
    // headers will always be an object, allow schema def to skip this
    if (!opts.schema.headers.type || !opts.schema.headers.properties) {
      opts.schema.headers = {
        type: 'object',
        properties: opts.schema.headers
      }
    }

    opts[headersSchema] = compile(opts.schema.headers)
  }

  if (opts.schema.response) {
    opts[responseSchema] = getResponseSchema(opts.schema.response)
  }

  if (opts.schema.body) {
    opts[bodySchema] = compile(opts.schema.body)
  }

  if (opts.schema.querystring) {
    // querystring will always be an object, allow schema def to skip this
    if (!opts.schema.querystring.type || !opts.schema.querystring.properties) {
      opts.schema.querystring = {
        type: 'object',
        properties: opts.schema.querystring
      }
    }

    opts[querystringSchema] = compile(opts.schema.querystring)
  }

  if (opts.schema.params) {
    opts[paramsSchema] = compile(opts.schema.params)
  }
}

function validateParam (validatorFunction, request, paramName) {
  var ret = validatorFunction && validatorFunction(request[paramName])
  if (ret === false) return inputSchemaError(validatorFunction.errors)
  if (ret && ret.error) return ret.error
  if (ret && ret.value) request[paramName] = ret.value
  return false
}

function validate (store, request) {
  return validateParam(store[paramsSchema], request, 'params') ||
    validateParam(store[bodySchema], request, 'body') ||
    validateParam(store[querystringSchema], request, 'query') ||
    validateParam(store[headersSchema], request, 'headers') ||
    true
}

function serialize (handle, data, statusCode) {
  var responseSchemaDef = handle[responseSchema]
  if (!responseSchemaDef) {
    return JSON.stringify(data)
  }
  if (responseSchemaDef[statusCode]) {
    return responseSchemaDef[statusCode](data)
  }
  var fallbackStatusCode = (statusCode + '')[0] + 'xx'
  if (responseSchemaDef[fallbackStatusCode]) {
    return responseSchemaDef[fallbackStatusCode](data)
  }
  return JSON.stringify(data)
}

function isValidLogger (logger) {
  if (!logger) {
    return false
  }

  var result = true
  const methods = ['info', 'error', 'debug', 'fatal', 'warn', 'trace', 'child']
  for (var i = 0; i < methods.length; i += 1) {
    if (!logger[methods[i]] || typeof logger[methods[i]] !== 'function') {
      result = false
      break
    }
  }
  return result
}

function schemaCompiler (schema) {
  return ajv.compile(schema)
}

module.exports = { build, validate, serialize, isValidLogger, schemaCompiler }
module.exports.symbols = { bodySchema, querystringSchema, responseSchema, paramsSchema, headersSchema }<|MERGE_RESOLUTION|>--- conflicted
+++ resolved
@@ -1,12 +1,8 @@
 'use strict'
 
 const fastJsonStringify = require('fast-json-stringify')
-<<<<<<< HEAD
-const fastSafeStringify = require('fast-safe-stringify')
-=======
 const Ajv = require('ajv')
 const ajv = new Ajv({ coerceTypes: true })
->>>>>>> 18b5992e
 
 const bodySchema = Symbol('body-schema')
 const querystringSchema = Symbol('querystring-schema')
@@ -29,11 +25,7 @@
   }, {})
 }
 
-<<<<<<< HEAD
-function build (ajv, opts) {
-=======
 function build (opts, compile) {
->>>>>>> 18b5992e
   if (!opts.schema) {
     return
   }

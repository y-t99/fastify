--- conflicted
+++ resolved
@@ -3,7 +3,6 @@
 
 const fastJsonStringify = require('fast-json-stringify')
 const urlUtil = require('url')
-const reflectSystemErrors = require('./errorUtils').reflectSystemErrors
 const validation = require('./validation')
 const validateSchema = validation.validate
 
@@ -119,14 +118,8 @@
         reply.send(payload)
       }
     }).catch((err) => {
-<<<<<<< HEAD
-      reflectSystemErrors(err)
-      state.reply._isError = true
-      state.reply.send(err)
-=======
       reply._isError = true
       reply.send(err)
->>>>>>> 5ac50d37
     })
   }
 }

--- conflicted
+++ resolved
@@ -518,29 +518,20 @@
     return
   }
 
-<<<<<<< HEAD
-  const payload = serializeError({
-    error: statusCodes[res.statusCode + ''],
-    code: error.code,
-    message: error.message || '',
-    statusCode: res.statusCode
-  })
-=======
-  const serializerFn = getSchemaSerializer(reply.context, statusCode)
+  const serializerFn = getSchemaSerializer(reply.context, res.statusCode)
   const payload = (serializerFn === false)
     ? serializeError({
-        error: statusCodes[statusCode + ''],
+        error: statusCodes[res.statusCode + ''],
         code: error.code,
         message: error.message || '',
-        statusCode: statusCode
+        statusCode: res.statusCode
       })
     : serializerFn(Object.create(error, {
-      error: { value: statusCodes[statusCode + ''] },
+      error: { value: statusCodes[res.statusCode + ''] },
       message: { value: error.message || '' },
-      statusCode: { value: statusCode }
+      statusCode: { value: res.statusCode }
     }))
 
->>>>>>> a0802680
   flatstr(payload)
   reply[kReplyHeaders]['content-type'] = CONTENT_TYPE.JSON
   reply[kReplyHeaders]['content-length'] = '' + Buffer.byteLength(payload)

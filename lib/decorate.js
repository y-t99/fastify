'use strict'

/* eslint no-prototype-builtins: 0 */

const {
  kReply,
  kRequest,
  kState,
  kHasBeenDecorated
} = require('./symbols.js')

const {
  FST_ERR_DEC_ALREADY_PRESENT,
  FST_ERR_DEC_MISSING_DEPENDENCY,
  FST_ERR_DEC_AFTER_START,
  FST_ERR_DEC_DEPENDENCY_INVALID_TYPE
} = require('./errors')

const warning = require('./warnings')

function decorate (instance, name, fn, dependencies) {
  if (instance.hasOwnProperty(name)) {
    throw new FST_ERR_DEC_ALREADY_PRESENT(name)
  }

  checkDependencies(instance, name, dependencies)

  if (fn && (typeof fn.getter === 'function' || typeof fn.setter === 'function')) {
    Object.defineProperty(instance, name, {
      get: fn.getter,
      set: fn.setter
    })
  } else {
    instance[name] = fn
  }
}

function decorateConstructor (konstructor, name, fn, dependencies) {
  const instance = konstructor.prototype
  if (instance.hasOwnProperty(name) || hasKey(konstructor, name)) {
    throw new FST_ERR_DEC_ALREADY_PRESENT(name)
  }

<<<<<<< HEAD
  konstructor[kHasBeenDecorated] = true

  checkDependencies(instance, name, dependencies)
=======
  checkDependencies(konstructor, name, dependencies)
>>>>>>> 5fee6a75

  if (fn && (typeof fn.getter === 'function' || typeof fn.setter === 'function')) {
    Object.defineProperty(instance, name, {
      get: fn.getter,
      set: fn.setter
    })
  } else if (typeof fn === 'function') {
    instance[name] = fn
  } else {
    konstructor.props.push({ key: name, value: fn })
  }
}

function checkReferenceType (name, fn) {
  if (typeof fn === 'object' && fn && !(typeof fn.getter === 'function' || typeof fn.setter === 'function')) {
    warning.emit('FSTDEP006', name)
  }
}

function decorateFastify (name, fn, dependencies) {
  assertNotStarted(this, name)
  decorate(this, name, fn, dependencies)
  return this
}

function checkExistence (instance, name) {
  if (name) {
    return name in instance || (instance.prototype && name in instance.prototype) || hasKey(instance, name)
  }

  return instance in this
}

function hasKey (fn, name) {
  if (fn.props) {
    return fn.props.find(({ key }) => key === name)
  }
  return false
}

function checkRequestExistence (name) {
  if (name && hasKey(this[kRequest], name)) return true
  return checkExistence(this[kRequest].prototype, name)
}

function checkReplyExistence (name) {
  if (name && hasKey(this[kReply], name)) return true
  return checkExistence(this[kReply].prototype, name)
}

function checkDependencies (instance, name, deps) {
  if (deps === undefined || deps === null) {
    return
  }

  if (!Array.isArray(deps)) {
    throw new FST_ERR_DEC_DEPENDENCY_INVALID_TYPE(name)
  }

  // eslint-disable-next-line no-var
  for (var i = 0; i !== deps.length; ++i) {
    if (!checkExistence(instance, deps[i])) {
      throw new FST_ERR_DEC_MISSING_DEPENDENCY(deps[i])
    }
  }
}

function decorateReply (name, fn, dependencies) {
  assertNotStarted(this, name)
  checkReferenceType(name, fn)
  decorateConstructor(this[kReply], name, fn, dependencies)
  return this
}

function decorateRequest (name, fn, dependencies) {
  assertNotStarted(this, name)
  checkReferenceType(name, fn)
  decorateConstructor(this[kRequest], name, fn, dependencies)
  return this
}

function assertNotStarted (instance, name) {
  if (instance[kState].started) {
    throw new FST_ERR_DEC_AFTER_START(name)
  }
}

module.exports = {
  add: decorateFastify,
  exist: checkExistence,
  existRequest: checkRequestExistence,
  existReply: checkReplyExistence,
  dependencies: checkDependencies,
  decorateReply: decorateReply,
  decorateRequest: decorateRequest
}<|MERGE_RESOLUTION|>--- conflicted
+++ resolved
@@ -41,13 +41,8 @@
     throw new FST_ERR_DEC_ALREADY_PRESENT(name)
   }
 
-<<<<<<< HEAD
   konstructor[kHasBeenDecorated] = true
-
-  checkDependencies(instance, name, dependencies)
-=======
   checkDependencies(konstructor, name, dependencies)
->>>>>>> 5fee6a75
 
   if (fn && (typeof fn.getter === 'function' || typeof fn.setter === 'function')) {
     Object.defineProperty(instance, name, {

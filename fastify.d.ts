import * as http from 'http'
import * as http2 from 'http2'
import * as https from 'https'
import { ConstraintStrategy, HTTPVersion } from 'find-my-way'

import { FastifyRequest, RequestGenericInterface } from './types/request'
import { RawServerBase, RawServerDefault, RawRequestDefaultExpression, RawReplyDefaultExpression } from './types/utils'
import { FastifyBaseLogger, FastifyLoggerInstance, FastifyLoggerOptions, PinoLoggerOptions } from './types/logger'
import { FastifyInstance } from './types/instance'
import { FastifyServerFactory } from './types/serverFactory'
import { Options as AjvOptions } from '@fastify/ajv-compiler'
import { Options as FJSOptions } from '@fastify/fast-json-stringify-compiler'
import { FastifyError } from 'fastify-error'
import { FastifyReply } from './types/reply'
import { FastifySchemaValidationError } from './types/schema'
import { ConstructorAction, ProtoAction } from "./types/content-type-parser";
import { Socket } from 'net'
import { ValidatorCompiler } from '@fastify/ajv-compiler'
import { SerializerCompiler } from '@fastify/fast-json-stringify-compiler'
import { FastifySchema } from './types/schema'
import { FastifyContextConfig } from './types/context'
import { FastifyTypeProvider, FastifyTypeProviderDefault } from './types/type-provider'

/**
 * Fastify factory function for the standard fastify http, https, or http2 server instance.
 *
 * The default function utilizes http
 *
 * @param opts Fastify server options
 * @returns Fastify server instance
 */
declare function fastify<
  Server extends http2.Http2SecureServer,
  Request extends RawRequestDefaultExpression<Server> = RawRequestDefaultExpression<Server>,
  Reply extends RawReplyDefaultExpression<Server> = RawReplyDefaultExpression<Server>,
  Logger extends FastifyBaseLogger = FastifyLoggerInstance,
  TypeProvider extends FastifyTypeProvider = FastifyTypeProviderDefault,
>(opts: FastifyHttp2SecureOptions<Server, Logger>): FastifyInstance<Server, Request, Reply, Logger, TypeProvider> & PromiseLike<FastifyInstance<Server, Request, Reply, Logger, TypeProvider>>

declare function fastify<
  Server extends http2.Http2Server,
  Request extends RawRequestDefaultExpression<Server> = RawRequestDefaultExpression<Server>,
  Reply extends RawReplyDefaultExpression<Server> = RawReplyDefaultExpression<Server>,
  Logger extends FastifyBaseLogger = FastifyLoggerInstance,
  TypeProvider extends FastifyTypeProvider = FastifyTypeProviderDefault,
>(opts: FastifyHttp2Options<Server, Logger>): FastifyInstance<Server, Request, Reply, Logger, TypeProvider> & PromiseLike<FastifyInstance<Server, Request, Reply, Logger, TypeProvider>>

declare function fastify<
  Server extends https.Server,
  Request extends RawRequestDefaultExpression<Server> = RawRequestDefaultExpression<Server>,
  Reply extends RawReplyDefaultExpression<Server> = RawReplyDefaultExpression<Server>,
  Logger extends FastifyBaseLogger = FastifyLoggerInstance,
  TypeProvider extends FastifyTypeProvider = FastifyTypeProviderDefault,
>(opts: FastifyHttpsOptions<Server, Logger>): FastifyInstance<Server, Request, Reply, Logger, TypeProvider> & PromiseLike<FastifyInstance<Server, Request, Reply, Logger, TypeProvider>>

declare function fastify<
  Server extends http.Server,
  Request extends RawRequestDefaultExpression<Server> = RawRequestDefaultExpression<Server>,
  Reply extends RawReplyDefaultExpression<Server> = RawReplyDefaultExpression<Server>,
  Logger extends FastifyBaseLogger = FastifyLoggerInstance,
  TypeProvider extends FastifyTypeProvider = FastifyTypeProviderDefault,
>(opts?: FastifyServerOptions<Server, Logger>): FastifyInstance<Server, Request, Reply, Logger, TypeProvider> & PromiseLike<FastifyInstance<Server, Request, Reply, Logger, TypeProvider>>

export default fastify

export type FastifyHttp2SecureOptions<
  Server extends http2.Http2SecureServer,
  Logger extends FastifyBaseLogger = FastifyLoggerInstance
> = FastifyServerOptions<Server, Logger> & {
  http2: true,
  https: http2.SecureServerOptions,
  http2SessionTimeout?: number
}

export type FastifyHttp2Options<
  Server extends http2.Http2Server,
  Logger extends FastifyBaseLogger = FastifyLoggerInstance
> = FastifyServerOptions<Server, Logger> & {
  http2: true,
  http2SessionTimeout?: number
}

export type FastifyHttpsOptions<
  Server extends https.Server,
  Logger extends FastifyBaseLogger = FastifyLoggerInstance
> = FastifyServerOptions<Server, Logger> & {
  https: https.ServerOptions
}

type FindMyWayVersion<RawServer extends RawServerBase> = RawServer extends http.Server ? HTTPVersion.V1 : HTTPVersion.V2

export interface ConnectionError extends Error {
  code: string,
  bytesParsed: number,
  rawPacket: {
    type: string,
    data: number[]
  }
}

/**
 * Options for a fastify server instance. Utilizes conditional logic on the generic server parameter to enforce certain https and http2
 */
export type FastifyServerOptions<
  RawServer extends RawServerBase = RawServerDefault,
  Logger extends FastifyBaseLogger = FastifyLoggerInstance
> = {
  ignoreTrailingSlash?: boolean,
  connectionTimeout?: number,
  keepAliveTimeout?: number,
  maxRequestsPerSocket?: number,
  forceCloseConnections?: boolean,
  requestTimeout?: number,
  pluginTimeout?: number,
  bodyLimit?: number,
  maxParamLength?: number,
  disableRequestLogging?: boolean,
  exposeHeadRoutes?: boolean,
  onProtoPoisoning?: ProtoAction,
  onConstructorPoisoning?: ConstructorAction,
  logger?: boolean | FastifyLoggerOptions<RawServer> & PinoLoggerOptions | Logger,
  serializerOpts?: FJSOptions | Record<string, unknown>,
  serverFactory?: FastifyServerFactory<RawServer>,
  caseSensitive?: boolean,
  requestIdHeader?: string,
  requestIdLogLabel?: string;
<<<<<<< HEAD
  genReqId?: <RequestGeneric extends RequestGenericInterface = RequestGenericInterface, TypeProvider extends FastifyTypeProvider = FastifyTypeProviderDefault>(req: FastifyRequest<RequestGeneric, RawServer, RawRequestDefaultExpression<RawServer>, FastifySchema, TypeProvider>) => string,
=======
  jsonShorthand?: boolean;
  genReqId?: <RequestGeneric extends RequestGenericInterface = RequestGenericInterface>(req: FastifyRequest<RequestGeneric, RawServer, RawRequestDefaultExpression<RawServer>>) => string,
>>>>>>> 9b187762
  trustProxy?: boolean | string | string[] | number | TrustProxyFunction,
  querystringParser?: (str: string) => { [key: string]: unknown },
  /**
   * @deprecated Prefer using the `constraints.version` property
   */
  versioning?: {
    storage(): {
      get(version: string): string | null,
      set(version: string, store: Function): void
      del(version: string): void,
      empty(): void
    },
    deriveVersion<Context>(req: Object, ctx?: Context): string // not a fan of using Object here. Also what is Context? Can either of these be better defined?
  },
  constraints?: {
    [name: string]: ConstraintStrategy<FindMyWayVersion<RawServer>, unknown>,
  },
  schemaController?: {
    bucket?: (parentSchemas?: unknown) => {
      addSchema(schema: unknown): FastifyInstance;
      getSchema(schemaId: string): unknown;
      getSchemas(): Record<string, unknown>;
    };
    compilersFactory?: {
      buildValidator?: ValidatorCompiler;
      buildSerializer?: SerializerCompiler;
    };
  };
  return503OnClosing?: boolean,
  ajv?: {
    customOptions?: AjvOptions,
    plugins?: (Function | [Function, unknown])[]
  },
  frameworkErrors?: <RequestGeneric extends RequestGenericInterface = RequestGenericInterface, TypeProvider extends FastifyTypeProvider = FastifyTypeProviderDefault, SchemaCompiler extends FastifySchema = FastifySchema>(
    error: FastifyError,
    req: FastifyRequest<RequestGeneric, RawServer, RawRequestDefaultExpression<RawServer>, FastifySchema, TypeProvider>,
    res: FastifyReply<RawServer, RawRequestDefaultExpression<RawServer>, RawReplyDefaultExpression<RawServer>, RequestGeneric, FastifyContextConfig, SchemaCompiler, TypeProvider>
  ) => void,
  rewriteUrl?: (req: RawRequestDefaultExpression<RawServer>) => string,
  schemaErrorFormatter?: (errors: FastifySchemaValidationError[], dataVar: string) => Error,
  /**
   * listener to error events emitted by client connections
   */
  clientErrorHandler?: (error: ConnectionError, socket: Socket) => void
}

type TrustProxyFunction = (address: string, hop: number) => boolean

declare module 'fastify-error' {
  interface FastifyError {
    validation?: ValidationResult[];
  }
}

export interface ValidationResult {
  keyword: string;
  dataPath: string;
  schemaPath: string;
  params: Record<string, string | string[]>;
  message: string;
}

/* Export all additional types */
export type { Chain as LightMyRequestChain, InjectOptions, Response as LightMyRequestResponse, CallbackFunc as LightMyRequestCallback } from 'light-my-request'
export { FastifyRequest, RequestGenericInterface } from './types/request'
export { FastifyReply } from './types/reply'
export { FastifyPluginCallback, FastifyPluginAsync, FastifyPluginOptions, FastifyPlugin } from './types/plugin'
export { FastifyInstance, PrintRoutesOptions } from './types/instance'
export { FastifyLoggerOptions, FastifyBaseLogger, FastifyLoggerInstance, FastifyLogFn, LogLevel } from './types/logger'
export { FastifyContext, FastifyContextConfig } from './types/context'
export { RouteHandler, RouteHandlerMethod, RouteOptions, RouteShorthandMethod, RouteShorthandOptions, RouteShorthandOptionsWithHandler } from './types/route'
export * from './types/register'
export { FastifyBodyParser, FastifyContentTypeParser, AddContentTypeParser, hasContentTypeParser, getDefaultJsonParser, ProtoAction, ConstructorAction } from './types/content-type-parser'
export { FastifyError } from 'fastify-error'
export { FastifySchema, FastifySchemaCompiler } from './types/schema'
export { HTTPMethods, RawServerBase, RawRequestDefaultExpression, RawReplyDefaultExpression, RawServerDefault, ContextConfigDefault, RequestBodyDefault, RequestQuerystringDefault, RequestParamsDefault, RequestHeadersDefault } from './types/utils'
export * from './types/hooks'
export { FastifyServerFactory, FastifyServerFactoryHandler } from './types/serverFactory'
export { FastifyTypeProvider, FastifyTypeProviderDefault } from './types/type-provider'
export { fastify }<|MERGE_RESOLUTION|>--- conflicted
+++ resolved
@@ -124,12 +124,8 @@
   caseSensitive?: boolean,
   requestIdHeader?: string,
   requestIdLogLabel?: string;
-<<<<<<< HEAD
+  jsonShorthand?: boolean;
   genReqId?: <RequestGeneric extends RequestGenericInterface = RequestGenericInterface, TypeProvider extends FastifyTypeProvider = FastifyTypeProviderDefault>(req: FastifyRequest<RequestGeneric, RawServer, RawRequestDefaultExpression<RawServer>, FastifySchema, TypeProvider>) => string,
-=======
-  jsonShorthand?: boolean;
-  genReqId?: <RequestGeneric extends RequestGenericInterface = RequestGenericInterface>(req: FastifyRequest<RequestGeneric, RawServer, RawRequestDefaultExpression<RawServer>>) => string,
->>>>>>> 9b187762
   trustProxy?: boolean | string | string[] | number | TrustProxyFunction,
   querystringParser?: (str: string) => { [key: string]: unknown },
   /**

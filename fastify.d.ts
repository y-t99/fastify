--- conflicted
+++ resolved
@@ -15,14 +15,11 @@
 import { ConstructorAction, ProtoAction } from "./types/content-type-parser";
 import { Socket } from 'net'
 import { Options as FJSOptions } from 'fast-json-stringify'
-<<<<<<< HEAD
+import { ValidatorCompiler } from '@fastify/ajv-compiler'
+import { FastifySerializerCompiler } from './types/schema';
 import { FastifySchema } from './types/schema'
 import { FastifyContextConfig } from './types/context'
 import { FastifyTypeProvider, FastifyTypeProviderDefault } from './types/type-provider'
-=======
-import { ValidatorCompiler } from '@fastify/ajv-compiler'
-import { FastifySerializerCompiler } from './types/schema';
->>>>>>> 1552f7df
 
 /**
  * Fastify factory function for the standard fastify http, https, or http2 server instance.

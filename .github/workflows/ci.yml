--- conflicted
+++ resolved
@@ -18,11 +18,7 @@
 
     strategy:
       matrix:
-<<<<<<< HEAD
-        node-version: [12, 14, 16]
-=======
-        node-version: [10, 12, 14, 16, 17]
->>>>>>> aec2ac77
+        node-version: [12, 14, 16, 17]
         os: [macos-latest, ubuntu-latest, windows-latest]
 
     steps:

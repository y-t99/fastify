--- conflicted
+++ resolved
@@ -1,10 +1,6 @@
 {
   "name": "fastify",
-<<<<<<< HEAD
   "version": "4.0.0-dev",
-=======
-  "version": "3.25.3",
->>>>>>> 5fee6a75
   "description": "Fast and low overhead web framework, for Node.js",
   "main": "fastify.js",
   "type": "commonjs",
@@ -155,15 +151,7 @@
     "helmet": "^4.6.0",
     "hide-powered-by": "^1.1.0",
     "hsts": "^2.2.0",
-<<<<<<< HEAD
-    "http-errors": "^1.8.1",
-    "ienoopen": "^1.1.1",
-    "joi": "^17.5.0",
-    "json-schema-to-ts": "^1.6.4",
-=======
     "http-errors": "^2.0.0",
-    "ienoopen": "^1.1.0",
->>>>>>> 5fee6a75
     "JSONStream": "^1.3.5",
     "license-checker": "^25.0.1",
     "pem": "^1.14.4",
@@ -185,28 +173,15 @@
     "yup": "^0.32.11"
   },
   "dependencies": {
-<<<<<<< HEAD
     "@fastify/ajv-compiler": "^2.1.0",
     "abstract-logging": "^2.0.1",
     "avvio": "^8.1.0",
     "fast-json-stringify": "^2.7.12",
     "fastify-error": "^0.3.1",
-    "fastify-warning": "^0.2.0",
+    "process-warning": "^1.0.0",
     "find-my-way": "^5.1.0",
     "light-my-request": "^4.7.0",
     "pino": "^7.5.1",
-=======
-    "@fastify/ajv-compiler": "^1.0.0",
-    "abstract-logging": "^2.0.0",
-    "avvio": "^7.1.2",
-    "fast-json-stringify": "^2.5.2",
-    "fastify-error": "^0.3.0",
-    "process-warning": "^1.0.0",
-    "find-my-way": "^4.5.0",
-    "flatstr": "^1.0.12",
-    "light-my-request": "^4.2.0",
-    "pino": "^6.13.0",
->>>>>>> 5fee6a75
     "proxy-addr": "^2.0.7",
     "readable-stream": "^3.6.0",
     "rfdc": "^1.3.0",

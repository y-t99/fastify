{
  "name": "fastify",
<<<<<<< HEAD
  "version": "4.0.0-dev",
=======
  "version": "3.20.1",
>>>>>>> a90c68b4
  "description": "Fast and low overhead web framework, for Node.js",
  "main": "fastify.js",
  "type": "commonjs",
  "types": "fastify.d.ts",
  "scripts": {
    "bench": "branchcmp -r 2 -g -s \"npm run benchmark\"",
    "benchmark": "npx concurrently -k -s first \"node ./examples/benchmark/simple.js\" \"npx autocannon -c 100 -d 30 -p 10 localhost:3000/\"",
    "coverage": "npm run unit -- --cov --coverage-report=html",
    "license-checker": "license-checker --production --onlyAllow=\"MIT;ISC;BSD-3-Clause;BSD-2-Clause\"",
    "lint": "npm run lint:standard && npm run lint:typescript",
    "lint:fix": "standard --fix",
    "lint:standard": "standard --verbose | snazzy",
    "lint:typescript": "eslint -c types/.eslintrc.json types/**/*.d.ts test/types/**/*.test-d.ts",
    "test": "npm run lint && npm run unit && npm run test:typescript",
    "test:ci": "npm run lint && npm run unit -- --cov --coverage-report=lcovonly && npm run test:typescript",
    "test:report": "npm run lint && npm run unit:report && npm run test:typescript",
    "test:typescript": "tsd",
    "unit": "tap -J test/*.test.js test/*/*.test.js",
    "unit:junit": "tap-mocha-reporter xunit < out.tap > test/junit-testresults.xml",
    "unit:report": "tap -J test/*.test.js test/*/*.test.js --cov --coverage-report=html --coverage-report=cobertura | tee out.tap"
  },
  "repository": {
    "type": "git",
    "url": "git+https://github.com/fastify/fastify.git"
  },
  "keywords": [
    "web",
    "framework",
    "json",
    "schema",
    "open",
    "api"
  ],
  "author": "Matteo Collina <hello@matteocollina.com>",
  "contributors": [
    {
      "name": "Tomas Della Vedova",
      "url": "http://delved.org",
      "author": true
    },
    {
      "name": "Tommaso Allevi",
      "email": "tomallevi@gmail.com"
    },
    {
      "name": "Ethan Arrowood",
      "url": "https://github.com/Ethan-Arrowood",
      "email": "ethan.arrowood@gmail.com"
    },
    {
      "name": "Dustin Deus",
      "url": "http://starptech.de",
      "email": "deusdustin@gmail.com"
    },
    {
      "name": "Ayoub El Khattabi",
      "url": "https://github.com/AyoubElk",
      "email": "elkhattabi.ayoub@gmail.com"
    },
    {
      "name": "Rafael Gonzaga",
      "email": "rafael.nunu@hotmail.com",
      "url": "https://github.com/rafaelgss"
    },
    {
      "name": "Trivikram Kamat",
      "url": "http://trivikr.github.io",
      "email": "trivikr.dev@gmail.com"
    },
    {
      "name": "Luciano Mammino",
      "url": "https://loige.co"
    },
    {
      "name": "Cemre Mengu",
      "email": "cemremengu@gmail.com"
    },
    {
      "name": "Evan Shortiss",
      "email": "evanshortiss@gmail.com"
    },
    {
      "name": "Maksim Sinik",
      "url": "https://maksim.dev"
    },
    {
      "name": "Manuel Spigolon",
      "email": "behemoth89@gmail.com"
    },
    {
      "name": "James Sumners",
      "url": "https://james.sumners.info"
    },
    {
      "name": "Denis Fäcke",
      "url": "https://github.com/SerayaEryn"
    },
    {
      "name": "Igor Savin",
      "email": "kibertoad@gmail.com",
      "url": "https://github.com/kibertoad"
    },
    {
      "name": "Vincent Le Goff",
      "email": "vince.legoff@gmail.com",
      "url": "https://github.com/zekth"
    }
  ],
  "license": "MIT",
  "bugs": {
    "url": "https://github.com/fastify/fastify/issues"
  },
  "homepage": "https://www.fastify.io/",
  "devDependencies": {
    "@fastify/ajv-compiler-8": "github:fastify/ajv-compiler#ajv-8",
    "@fastify/pre-commit": "^2.0.1",
    "@hapi/joi": "^17.1.1",
    "@sinonjs/fake-timers": "^7.0.0",
    "@types/node": "^16.0.0",
    "@types/pino": "^6.0.1",
    "@typescript-eslint/eslint-plugin": "^4.5.0",
    "@typescript-eslint/parser": "^4.5.0",
    "JSONStream": "^1.3.5",
    "ajv": "^6.0.0",
    "ajv-errors": "^1.0.1",
    "ajv-i18n": "^3.5.0",
    "ajv-merge-patch": "^4.1.0",
    "ajv-pack": "^0.3.1",
    "branch-comparer": "^1.0.2",
    "cors": "^2.8.5",
    "coveralls": "^3.1.0",
    "dns-prefetch-control": "^0.3.0",
    "eslint": "^7.11.0",
    "eslint-config-standard": "^16.0.1",
    "eslint-import-resolver-node": "^0.3.2",
    "eslint-plugin-import": "^2.20.2",
    "eslint-plugin-node": "^11.1.0",
    "eslint-plugin-promise": "^5.1.0",
    "eslint-plugin-standard": "^5.0.0",
    "fast-json-body": "^1.1.0",
    "fastify-plugin": "^3.0.0",
    "fluent-json-schema": "^3.0.0",
    "form-data": "^4.0.0",
    "frameguard": "^4.0.0",
    "h2url": "^0.2.0",
    "helmet": "^4.0.0",
    "hide-powered-by": "^1.1.0",
    "hsts": "^2.2.0",
    "http-errors": "^1.7.1",
    "ienoopen": "^1.1.0",
    "license-checker": "^25.0.1",
    "pem": "^1.14.4",
    "proxyquire": "^2.1.3",
    "pump": "^3.0.0",
    "send": "^0.17.1",
    "serve-static": "^1.14.1",
    "simple-get": "^4.0.0",
    "snazzy": "^9.0.0",
    "split2": "^3.1.1",
    "standard": "^16.0.1",
    "tap": "^15.0.5",
    "tap-mocha-reporter": "^5.0.1",
    "then-sleep": "^1.0.1",
    "tsd": "^0.17.0",
    "typescript": "^4.0.2",
    "undici": "^3.3.5",
    "x-xss-protection": "^2.0.0",
    "yup": "^0.32.0"
  },
  "dependencies": {
    "@fastify/ajv-compiler": "^1.0.0",
    "abstract-logging": "^2.0.0",
    "avvio": "fastify/avvio#next",
    "fast-json-stringify": "^2.5.2",
    "fastify-error": "^0.3.0",
    "fastify-warning": "^0.2.0",
<<<<<<< HEAD
    "find-my-way": "^4.0.0",
=======
    "find-my-way": "^4.1.0",
    "flatstr": "^1.0.12",
>>>>>>> a90c68b4
    "light-my-request": "^4.2.0",
    "pino": "^6.13.0",
    "proxy-addr": "^2.0.7",
    "readable-stream": "^3.4.0",
    "rfdc": "^1.1.4",
    "secure-json-parse": "^2.0.0",
    "semver": "^7.3.2",
    "tiny-lru": "^7.0.0"
  },
  "standard": {
    "ignore": [
      "lib/configValidator.js",
      "fastify.d.ts",
      "types/*",
      "test/types/*"
    ]
  },
  "tsd": {
    "directory": "test/types"
  }
}<|MERGE_RESOLUTION|>--- conflicted
+++ resolved
@@ -1,10 +1,6 @@
 {
   "name": "fastify",
-<<<<<<< HEAD
   "version": "4.0.0-dev",
-=======
-  "version": "3.20.1",
->>>>>>> a90c68b4
   "description": "Fast and low overhead web framework, for Node.js",
   "main": "fastify.js",
   "type": "commonjs",
@@ -181,12 +177,7 @@
     "fast-json-stringify": "^2.5.2",
     "fastify-error": "^0.3.0",
     "fastify-warning": "^0.2.0",
-<<<<<<< HEAD
-    "find-my-way": "^4.0.0",
-=======
     "find-my-way": "^4.1.0",
-    "flatstr": "^1.0.12",
->>>>>>> a90c68b4
     "light-my-request": "^4.2.0",
     "pino": "^6.13.0",
     "proxy-addr": "^2.0.7",

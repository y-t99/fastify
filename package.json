{
  "name": "fastify",
  "version": "0.29.1",
  "description": "Fast and low overhead web framework, for Node.js",
  "main": "fastify.js",
  "bin": {
    "fastify": "./lib/bin.js"
  },
  "typings": "fastify.d.ts",
  "scripts": {
    "lint": "standard | snazzy",
    "unit": "tap -j4 test/*.test.js test/*/*.test.js",
    "typescript": "tsc test/types/index.ts --target es6 --module commonjs --noEmit",
    "test": "npm run lint && npm run unit && npm run typescript",
    "coverage": "npm run unit -- --cov --coverage-report=html",
    "coveralls": "npm run unit --  --cov",
    "benchmark": "node ./examples/$npm_config_usingfile & pid=$! && autocannon -c 100 -d 5 -p 10 localhost:3000/ && kill -9 $pid"
  },
  "repository": {
    "type": "git",
    "url": "git+https://github.com/fastify/fastify.git"
  },
  "keywords": [
    "web",
    "framework",
    "json",
    "schema",
    "open",
    "api"
  ],
  "author": "Matteo Collina <hello@matteocollina.com>",
  "contributors": [
    {
      "name": "Tomas Della Vedova",
      "url": "http://delved.org"
    },
    {
      "name": "Tommaso Allevi",
      "email": "tomallevi@gmail.com"
    },
    {
      "name": "James Sumners",
      "url": "https://james.sumners.info"
    },
    {
      "name": "Evan Shortiss",
      "email": "evanshortiss@gmail.com"
    },
    {
      "name": "Dustin Deus",
      "url": "http://starptech.de",
      "email": "deusdustin@gmail.com"
    }
  ],
  "license": "MIT",
  "bugs": {
    "url": "https://github.com/fastify/fastify/issues"
  },
  "homepage": "https://github.com/fastify/fastify#readme",
  "engines": {
    "node": ">=4.5"
  },
  "devDependencies": {
    "autocannon": "^0.16.5",
    "bluebird": "^3.5.0",
    "boom": "^5.1.0",
    "cors": "^2.8.4",
<<<<<<< HEAD
    "coveralls": "^3.0.0",
=======
    "coveralls": "^2.13.3",
>>>>>>> 8769c71d
    "dns-prefetch-control": "^0.1.0",
    "fast-json-body": "^1.1.0",
    "fast-safe-stringify": "^1.2.0",
    "fastify-plugin": "^0.1.1",
    "frameguard": "^3.0.0",
    "helmet": "^3.8.2",
    "hide-powered-by": "^1.0.0",
    "hsts": "^2.0.0",
    "ienoopen": "^1.0.0",
    "joi": "^11.1.1",
    "pre-commit": "^1.2.2",
    "request": "^2.83.0",
    "serve-static": "^1.13.0",
    "snazzy": "^7.0.0",
    "split2": "^2.2.0",
    "standard": "^10.0.2",
    "tap": "^10.7.0",
    "then-sleep": "^1.0.1",
    "typescript": "^2.5.3",
    "x-xss-protection": "^1.0.0"
  },
  "dependencies": {
    "@types/node": "^8.0.31",
    "@types/pino": "~4.7.0",
    "abstract-logging": "^1.0.0",
    "ajv": "^5.2.3",
    "avvio": "^2.2.0",
    "fast-json-stringify": "^0.13.1",
    "fastify-cli": "^0.7.0",
    "fastseries": "^1.7.2",
    "find-my-way": "^1.6.2",
    "flatstr": "^1.0.5",
    "light-my-request": "^1.0.0",
    "middie": "^2.0.0",
    "pino": "^4.7.2",
    "pump": "^1.0.2"
  }
}<|MERGE_RESOLUTION|>--- conflicted
+++ resolved
@@ -65,11 +65,7 @@
     "bluebird": "^3.5.0",
     "boom": "^5.1.0",
     "cors": "^2.8.4",
-<<<<<<< HEAD
     "coveralls": "^3.0.0",
-=======
-    "coveralls": "^2.13.3",
->>>>>>> 8769c71d
     "dns-prefetch-control": "^0.1.0",
     "fast-json-body": "^1.1.0",
     "fast-safe-stringify": "^1.2.0",

--- conflicted
+++ resolved
@@ -1,10 +1,6 @@
 {
   "name": "fastify",
-<<<<<<< HEAD
   "version": "4.0.0-dev",
-=======
-  "version": "3.24.1",
->>>>>>> aec2ac77
   "description": "Fast and low overhead web framework, for Node.js",
   "main": "fastify.js",
   "type": "commonjs",

'use strict'

const AjvStandaloneCompiler = require('@fastify/ajv-compiler/standalone')
const { _ } = require('ajv')
const fs = require('fs')
const path = require('path')

const factory = AjvStandaloneCompiler({
  readMode: false,
  storeFunction (routeOpts, schemaValidationCode) {
    const moduleCode = `// This file is autogenerated by ${__filename.replace(__dirname, 'build')}, do not edit
/* istanbul ignore file */
${schemaValidationCode}

module.exports.defaultInitOptions = ${JSON.stringify(defaultInitOptions)}
`

    const file = path.join(__dirname, '..', 'lib', 'configValidator.js')
    fs.writeFileSync(file, moduleCode)
    console.log(`Saved ${file} file successfully`)
  }
})

const defaultInitOptions = {
  connectionTimeout: 0, // 0 sec
<<<<<<< HEAD
  keepAliveTimeout: 72000, // 72 seconds
=======
  keepAliveTimeout: 5000, // 5 sec
  maxRequestsPerSocket: 0, // no limit
>>>>>>> 4b389207
  bodyLimit: 1024 * 1024, // 1 MiB
  caseSensitive: true,
  disableRequestLogging: false,
  jsonShorthand: true,
  ignoreTrailingSlash: false,
  maxParamLength: 100,
  onProtoPoisoning: 'error',
  onConstructorPoisoning: 'error',
  pluginTimeout: 10000,
  requestIdHeader: 'request-id',
  requestIdLogLabel: 'reqId',
  http2SessionTimeout: 72000, // 72 seconds
  exposeHeadRoutes: true
}

const schema = {
  type: 'object',
  additionalProperties: false,
  properties: {
    connectionTimeout: { type: 'integer', default: defaultInitOptions.connectionTimeout },
    keepAliveTimeout: { type: 'integer', default: defaultInitOptions.keepAliveTimeout },
    maxRequestsPerSocket: { type: 'integer', default: defaultInitOptions.maxRequestsPerSocket, nullable: true },
    bodyLimit: { type: 'integer', default: defaultInitOptions.bodyLimit },
    caseSensitive: { type: 'boolean', default: defaultInitOptions.caseSensitive },
    http2: { type: 'boolean' },
    https: {
      if: {
        not: {
          oneOf: [
            { type: 'boolean' },
            { type: 'null' },
            {
              type: 'object',
              additionalProperties: false,
              required: ['allowHTTP1'],
              properties: {
                allowHTTP1: { type: 'boolean' }
              }
            }
          ]
        }
      },
      then: { setDefaultValue: true }
    },
    ignoreTrailingSlash: { type: 'boolean', default: defaultInitOptions.ignoreTrailingSlash },
    disableRequestLogging: {
      type: 'boolean',
      default: false
    },
    jsonShorthand: { type: 'boolean', default: defaultInitOptions.jsonShorthand },
    maxParamLength: { type: 'integer', default: defaultInitOptions.maxParamLength },
    onProtoPoisoning: { type: 'string', default: defaultInitOptions.onProtoPoisoning },
    onConstructorPoisoning: { type: 'string', default: defaultInitOptions.onConstructorPoisoning },
    pluginTimeout: { type: 'integer', default: defaultInitOptions.pluginTimeout },
    requestIdHeader: { type: 'string', default: defaultInitOptions.requestIdHeader },
    requestIdLogLabel: { type: 'string', default: defaultInitOptions.requestIdLogLabel },
    http2SessionTimeout: { type: 'integer', default: defaultInitOptions.http2SessionTimeout },
    exposeHeadRoutes: { type: 'boolean', default: defaultInitOptions.exposeHeadRoutes },
    // deprecated style of passing the versioning constraint
    versioning: {
      type: 'object',
      additionalProperties: true,
      required: ['storage', 'deriveVersion'],
      properties: {
        storage: { },
        deriveVersion: { }
      }
    },
    constraints: {
      type: 'object',
      additionalProperties: {
        type: 'object',
        required: ['name', 'storage', 'validate', 'deriveConstraint'],
        additionalProperties: true,
        properties: {
          name: { type: 'string' },
          storage: { },
          validate: { },
          deriveConstraint: { }
        }
      }
    }
  }
}

const compiler = factory({}, {
  customOptions: {
    code: {
      source: true,
      lines: true,
      optimize: 3
    },
    removeAdditional: true,
    useDefaults: true,
    coerceTypes: true,
    keywords: [
      {
        keyword: 'setDefaultValue',
        $data: true,
        // error: false,
        modifying: true,
        valid: true,
        code (keywordCxt) {
          const { gen, it, schemaValue } = keywordCxt
          const logicCode = gen.assign(_`${it.parentData}[${it.parentDataProperty}]`, schemaValue)
          return logicCode
        }
      }
    ]
  }
})

compiler({ schema })<|MERGE_RESOLUTION|>--- conflicted
+++ resolved
@@ -23,12 +23,8 @@
 
 const defaultInitOptions = {
   connectionTimeout: 0, // 0 sec
-<<<<<<< HEAD
   keepAliveTimeout: 72000, // 72 seconds
-=======
-  keepAliveTimeout: 5000, // 5 sec
   maxRequestsPerSocket: 0, // no limit
->>>>>>> 4b389207
   bodyLimit: 1024 * 1024, // 1 MiB
   caseSensitive: true,
   disableRequestLogging: false,

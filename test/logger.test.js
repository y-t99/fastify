'use strict'

const { test, tearDown } = require('tap')
const http = require('http')
const stream = require('stream')
const split = require('split2')
const Fastify = require('..')
const pino = require('pino')
const path = require('path')
const os = require('os')
const fs = require('fs')

const files = []
let count = 0

function file () {
  const file = path.join(os.tmpdir(), `sonic-boom-${process.pid}-${process.hrtime().toString()}-${count++}`)
  files.push(file)
  return file
}

tearDown(() => {
  files.forEach((file) => {
    try {
      fs.unlinkSync(file)
    } catch (e) {
      console.log(e)
    }
  })
})

test('defaults to info level', t => {
  t.plan(13)
  var fastify = null
  var stream = split(JSON.parse)
  try {
    fastify = Fastify({
      logger: {
        stream: stream
      }
    })
  } catch (e) {
    t.fail()
  }

  fastify.get('/', function (req, reply) {
    t.ok(req.log)
    reply.send({ hello: 'world' })
  })

  stream.once('data', listenAtLogLine => {
    t.ok(listenAtLogLine, 'listen at log message is ok')

    stream.once('data', line => {
      const id = line.reqId
      t.ok(line.reqId, 'reqId is defined')
      t.ok(line.req, 'req is defined')
      t.equal(line.msg, 'incoming request', 'message is set')
      t.equal(line.req.method, 'GET', 'method is get')

      stream.once('data', line => {
        t.equal(line.reqId, id)
        t.ok(line.reqId, 'reqId is defined')
        t.ok(line.res, 'res is defined')
        t.equal(line.msg, 'request completed', 'message is set')
        t.equal(line.res.statusCode, 200, 'statusCode is 200')
        t.ok(line.responseTime, 'responseTime is defined')
      })
    })
  })

  fastify.listen(0, err => {
    t.error(err)
    fastify.server.unref()

    http.get('http://localhost:' + fastify.server.address().port)
  })
})

test('test log stream', t => {
  t.plan(12)
  var fastify = null
  var stream = split(JSON.parse)
  try {
    fastify = Fastify({
      logger: {
        stream: stream,
        level: 'info'
      }
    })
  } catch (e) {
    t.fail()
  }

  fastify.get('/', function (req, reply) {
    t.ok(req.log)
    reply.send({ hello: 'world' })
  })

  fastify.listen(0, err => {
    t.error(err)
    fastify.server.unref()

    http.get('http://localhost:' + fastify.server.address().port)
    stream.once('data', listenAtLogLine => {
      t.ok(listenAtLogLine, 'listen at log message is ok')

      stream.once('data', line => {
        const id = line.reqId
        t.ok(line.reqId, 'reqId is defined')
        t.ok(line.req, 'req is defined')
        t.equal(line.msg, 'incoming request', 'message is set')
        t.equal(line.req.method, 'GET', 'method is get')

        stream.once('data', line => {
          t.equal(line.reqId, id)
          t.ok(line.reqId, 'reqId is defined')
          t.ok(line.res, 'res is defined')
          t.equal(line.msg, 'request completed', 'message is set')
          t.equal(line.res.statusCode, 200, 'statusCode is 200')
        })
      })
    })
  })
})

test('test error log stream', t => {
  t.plan(11)
  var fastify = null
  var stream = split(JSON.parse)
  try {
    fastify = Fastify({
      logger: {
        stream: stream,
        level: 'info'
      }
    })
  } catch (e) {
    t.fail()
  }

  fastify.get('/error', function (req, reply) {
    t.ok(req.log)
    reply.send(new Error('kaboom'))
  })

  fastify.listen(0, err => {
    t.error(err)
    fastify.server.unref()

    http.get('http://localhost:' + fastify.server.address().port + '/error')
    stream.once('data', listenAtLogLine => {
      t.ok(listenAtLogLine, 'listen at log message is ok')

      stream.once('data', line => {
        t.ok(line.reqId, 'reqId is defined')
        t.ok(line.req, 'req is defined')
        t.equal(line.msg, 'incoming request', 'message is set')
        t.equal(line.req.method, 'GET', 'method is get')

        stream.once('data', line => {
          t.ok(line.reqId, 'reqId is defined')
          t.ok(line.res, 'res is defined')
          t.equal(line.msg, 'kaboom', 'message is set')
          t.equal(line.res.statusCode, 500, 'statusCode is 500')
        })
      })
    })
  })
})

test('can use external logger instance', t => {
  const lines = [/^Server listening at /, /^incoming request$/, /^log success$/, /^request completed$/]
  t.plan(lines.length + 2)

  const splitStream = split(JSON.parse)
  splitStream.on('data', (line) => {
    const regex = lines.shift()
    t.ok(regex.test(line.msg), '"' + line.msg + '" dont match "' + regex + '"')
  })

  const logger = require('pino')(splitStream)

  const localFastify = Fastify({ logger: logger })

  localFastify.get('/foo', function (req, reply) {
    t.ok(req.log)
    req.log.info('log success')
    reply.send({ hello: 'world' })
  })

  localFastify.listen(0, err => {
    t.error(err)
    http.get('http://localhost:' + localFastify.server.address().port + '/foo', (res) => {
      res.resume()
      res.on('end', () => {
        localFastify.server.close()
      })
    })
  })
})

test('can use external logger instance with custom serializer', t => {
  const lines = [['level', 30], ['req', { url: '/foo' }], ['level', 30], ['res', { statusCode: 200 }]]
  t.plan(lines.length + 2)

  const splitStream = split(JSON.parse)
  splitStream.on('data', (line) => {
    const check = lines.shift()
    const key = check[0]
    const value = check[1]

    t.deepEqual(line[key], value)
  })

  const logger = require('pino')({
    level: 'info',
    serializers: {
      req: function (req) {
        return {
          url: req.url
        }
      }
    }
  }, splitStream)

<<<<<<< HEAD
  const localFastify = Fastify({
    logger: logger
  })
=======
  const localFastify = Fastify({ logger: logger })
>>>>>>> 60b85e76

  localFastify.get('/foo', function (req, reply) {
    t.ok(req.log)
    req.log.info('log success')
    reply.send({ hello: 'world' })
  })

  localFastify.listen(0, err => {
    t.error(err)
    http.get('http://localhost:' + localFastify.server.address().port + '/foo', (res) => {
      res.resume()
      res.on('end', () => {
        localFastify.server.close()
      })
    })
  })
})

test('expose the logger', t => {
  t.plan(2)
  var fastify = null
  var stream = split(JSON.parse)
  try {
    fastify = Fastify({
      logger: {
        stream: stream,
        level: 'info'
      }
    })
  } catch (e) {
    t.fail()
  }

  t.ok(fastify.log)
  t.is(typeof fastify.log, 'object')
})

test('The logger should accept a custom genReqId function', t => {
  t.plan(4)

  const fastify = Fastify({
    logger: {
      level: 'fatal',
      genReqId: function () {
        return 'a'
      }
    }
  })

  fastify.get('/', (req, reply) => {
    t.ok(req.raw.id)
    reply.send({ id: req.raw.id })
  })

  fastify.listen(0, err => {
    t.error(err)
    fastify.inject({
      method: 'GET',
      url: 'http://localhost:' + fastify.server.address().port
    }, (err, res) => {
      t.error(err)
      const payload = JSON.parse(res.payload)
      t.equal(payload.id, 'a')
      fastify.close()
    })
  })
})

test('The request id header key can be customized', t => {
  t.plan(9)
  const REQUEST_ID = '42'

  const stream = split(JSON.parse)
  const fastify = Fastify({
    logger: { stream: stream, level: 'info' },
    requestIdHeader: 'my-custom-request-id'
  })
  t.tearDown(() => fastify.close())

  fastify.get('/', (req, reply) => {
    t.equal(req.raw.id, REQUEST_ID)
    req.log.info('some log message')
    reply.send({ id: req.raw.id })
  })

  fastify.inject({
    method: 'GET',
    url: '/',
    headers: {
      'my-custom-request-id': REQUEST_ID
    }
  }, (err, res) => {
    t.error(err)
    const payload = JSON.parse(res.payload)
    t.equal(payload.id, REQUEST_ID)

    stream.once('data', line => {
      t.equal(line.reqId, REQUEST_ID)
      t.equal(line.msg, 'incoming request', 'message is set')

      stream.once('data', line => {
        t.equal(line.reqId, REQUEST_ID)
        t.equal(line.msg, 'some log message', 'message is set')

        stream.once('data', line => {
          t.equal(line.reqId, REQUEST_ID)
          t.equal(line.msg, 'request completed', 'message is set')
        })
      })
    })
  })
})

test('The logger should accept custom serializer', t => {
  t.plan(9)

  const stream = split(JSON.parse)
  const fastify = Fastify({
    logger: {
      stream: stream,
      level: 'info',
      serializers: {
        req: function (req) {
          return {
            url: req.url
          }
        }
      }
    }
  })

  fastify.get('/custom', function (req, reply) {
    t.ok(req.log)
    reply.send(new Error('kaboom'))
  })

  fastify.listen(0, err => {
    t.error(err)
    fastify.server.unref()

    http.get('http://localhost:' + fastify.server.address().port + '/custom')
    stream.once('data', listenAtLogLine => {
      t.ok(listenAtLogLine, 'listen at log message is ok')

      stream.once('data', line => {
        t.ok(line.req, 'req is defined')
        t.equal(line.msg, 'incoming request', 'message is set')
        t.deepEqual(line.req, { url: '/custom' }, 'custom req serialiser is use')

        stream.once('data', line => {
          t.ok(line.res, 'res is defined')
          t.equal(line.msg, 'kaboom', 'message is set')
          t.deepEqual(line.res, { statusCode: 500 }, 'default res serialiser is use')
        })
      })
    })
  })
})

test('reply.send logs an error if called twice in a row', t => {
  const lines = ['incoming request', 'request completed', 'Reply already sent', 'Reply already sent']
  t.plan(lines.length + 2)

  const splitStream = split(JSON.parse)
  splitStream.on('data', (line) => {
    t.is(line.msg, lines.shift())
  })

  const logger = pino(splitStream)

  const fastify = Fastify({
    logger
  })

  fastify.get('/', (req, reply) => {
    reply.send({ hello: 'world' })
    reply.send({ hello: 'world2' })
    reply.send({ hello: 'world3' })
  })

  fastify.inject({
    method: 'GET',
    url: '/'
  }, (err, res) => {
    t.error(err)
    const payload = JSON.parse(res.payload)
    t.deepEqual(payload, { hello: 'world' })
  })
})

test('logger can be silented', t => {
  t.plan(17)
  const fastify = Fastify({
    logger: false
  })
  t.ok(fastify.log)
  t.is(typeof fastify.log, 'object')
  t.is(typeof fastify.log.fatal, 'function')
  t.is(typeof fastify.log.error, 'function')
  t.is(typeof fastify.log.warn, 'function')
  t.is(typeof fastify.log.info, 'function')
  t.is(typeof fastify.log.debug, 'function')
  t.is(typeof fastify.log.trace, 'function')
  t.is(typeof fastify.log.child, 'function')

  const childLog = fastify.log.child()

  t.is(typeof childLog, 'object')
  t.is(typeof childLog.fatal, 'function')
  t.is(typeof childLog.error, 'function')
  t.is(typeof childLog.warn, 'function')
  t.is(typeof childLog.info, 'function')
  t.is(typeof childLog.debug, 'function')
  t.is(typeof childLog.trace, 'function')
  t.is(typeof childLog.child, 'function')
})

test('Should set a custom logLevel for a plugin', t => {
  const lines = ['incoming request', 'Hello', 'request completed']
  t.plan(7)

  const splitStream = split(JSON.parse)
  splitStream.on('data', (line) => {
    t.is(line.msg, lines.shift())
  })

  const logger = pino({ level: 'error' }, splitStream)

  const fastify = Fastify({
    logger
  })

  fastify.get('/', (req, reply) => {
    req.log.info('Hello') // we should not see this log
    reply.send({ hello: 'world' })
  })

  fastify.register(function (instance, opts, next) {
    instance.get('/plugin', (req, reply) => {
      req.log.info('Hello') // we should see this log
      reply.send({ hello: 'world' })
    })
    next()
  }, { logLevel: 'info' })

  fastify.inject({
    method: 'GET',
    url: '/'
  }, (err, res) => {
    t.error(err)
    const payload = JSON.parse(res.payload)
    t.deepEqual(payload, { hello: 'world' })
  })

  fastify.inject({
    method: 'GET',
    url: '/plugin'
  }, (err, res) => {
    t.error(err)
    const payload = JSON.parse(res.payload)
    t.deepEqual(payload, { hello: 'world' })
  })
})

test('Should set a custom logLevel for every plugin', t => {
  const lines = ['incoming request', 'request completed', 'info', 'debug']
  t.plan(18)

  const splitStream = split(JSON.parse)
  splitStream.on('data', (line) => {
    t.ok(line.level === 30 || line.level === 20)
    t.ok(lines.indexOf(line.msg) > -1)
  })

  const logger = pino({ level: 'error' }, splitStream)

  const fastify = Fastify({
    logger
  })

  fastify.get('/', (req, reply) => {
    req.log.warn('Hello') // we should not see this log
    reply.send({ hello: 'world' })
  })

  fastify.register(function (instance, opts, next) {
    instance.get('/info', (req, reply) => {
      req.log.info('info') // we should see this log
      req.log.debug('hidden log')
      reply.send({ hello: 'world' })
    })
    next()
  }, { logLevel: 'info' })

  fastify.register(function (instance, opts, next) {
    instance.get('/debug', (req, reply) => {
      req.log.debug('debug') // we should see this log
      req.log.trace('hidden log')
      reply.send({ hello: 'world' })
    })
    next()
  }, { logLevel: 'debug' })

  fastify.inject({
    method: 'GET',
    url: '/'
  }, (err, res) => {
    t.error(err)
    const payload = JSON.parse(res.payload)
    t.deepEqual(payload, { hello: 'world' })
  })

  fastify.inject({
    method: 'GET',
    url: '/info'
  }, (err, res) => {
    t.error(err)
    const payload = JSON.parse(res.payload)
    t.deepEqual(payload, { hello: 'world' })
  })

  fastify.inject({
    method: 'GET',
    url: '/debug'
  }, (err, res) => {
    t.error(err)
    const payload = JSON.parse(res.payload)
    t.deepEqual(payload, { hello: 'world' })
  })
})

test('Should increase the log level for a specific plugin', t => {
  t.plan(4)

  const splitStream = split(JSON.parse)
  splitStream.on('data', (line) => {
    t.is(line.msg, 'Hello')
    t.ok(line.level === 50)
  })

  const logger = pino({ level: 'info' }, splitStream)

  const fastify = Fastify({
    logger
  })

  fastify.register(function (instance, opts, next) {
    instance.get('/', (req, reply) => {
      req.log.error('Hello') // we should see this log
      reply.send({ hello: 'world' })
    })
    next()
  }, { logLevel: 'error' })

  fastify.inject({
    method: 'GET',
    url: '/'
  }, (err, res) => {
    t.error(err)
    const payload = JSON.parse(res.payload)
    t.deepEqual(payload, { hello: 'world' })
  })
})

test('Should set the log level for the customized 404 handler', t => {
  t.plan(4)

  const splitStream = split(JSON.parse)
  splitStream.on('data', (line) => {
    t.is(line.msg, 'Hello')
    t.ok(line.level === 50)
  })

  const logger = pino({ level: 'warn' }, splitStream)

  const fastify = Fastify({
    logger
  })

  fastify.register(function (instance, opts, next) {
    instance.setNotFoundHandler(function (req, reply) {
      req.log.error('Hello')
      reply.code(404).send()
    })
    next()
  }, { logLevel: 'error' })

  fastify.inject({
    method: 'GET',
    url: '/'
  }, (err, res) => {
    t.error(err)
    t.strictEqual(res.statusCode, 404)
  })
})

test('Should set the log level for the customized 500 handler', t => {
  t.plan(4)

  const splitStream = split(JSON.parse)
  splitStream.on('data', (line) => {
    t.is(line.msg, 'Hello')
    t.ok(line.level === 60)
  })

  const logger = pino({ level: 'warn' }, splitStream)

  const fastify = Fastify({
    logger
  })

  fastify.register(function (instance, opts, next) {
    instance.get('/', (req, reply) => {
      req.log.error('kaboom')
      reply.send(new Error('kaboom'))
    })

    instance.setErrorHandler(function (e, request, reply) {
      reply.res.log.fatal('Hello')
      reply.code(500).send()
    })
    next()
  }, { logLevel: 'fatal' })

  fastify.inject({
    method: 'GET',
    url: '/'
  }, (err, res) => {
    t.error(err)
    t.strictEqual(res.statusCode, 500)
  })
})

test('Should set a custom log level for a specific route', t => {
  const lines = ['incoming request', 'Hello', 'request completed']
  t.plan(7)

  const splitStream = split(JSON.parse)
  splitStream.on('data', (line) => {
    t.is(line.msg, lines.shift())
  })

  const logger = pino({ level: 'error' }, splitStream)

  const fastify = Fastify({
    logger
  })

  fastify.get('/log', { logLevel: 'info' }, (req, reply) => {
    req.log.info('Hello')
    reply.send({ hello: 'world' })
  })

  fastify.get('/no-log', (req, reply) => {
    req.log.info('Hello')
    reply.send({ hello: 'world' })
  })

  fastify.inject({
    method: 'GET',
    url: '/log'
  }, (err, res) => {
    t.error(err)
    const payload = JSON.parse(res.payload)
    t.deepEqual(payload, { hello: 'world' })
  })

  fastify.inject({
    method: 'GET',
    url: '/no-log'
  }, (err, res) => {
    t.error(err)
    const payload = JSON.parse(res.payload)
    t.deepEqual(payload, { hello: 'world' })
  })
})

test('The default 404 handler logs the incoming request', t => {
  t.plan(5)

  const expectedMessages = ['incoming request', 'Not Found', 'request completed']

  const splitStream = split(JSON.parse)
  splitStream.on('data', (line) => {
    t.is(line.msg, expectedMessages.shift())
  })

  const logger = pino({ level: 'trace' }, splitStream)

  const fastify = Fastify({
    logger
  })

  fastify.inject({
    method: 'GET',
    url: '/not-found'
  }, (err, res) => {
    t.error(err)
    t.strictEqual(res.statusCode, 404)
  })
})

test('should serialize request and response', t => {
  t.plan(3)
  const lines = []
  const dest = new stream.Writable({
    write: function (chunk, enc, cb) {
      lines.push(JSON.parse(chunk))
      cb()
    }
  })
  const fastify = Fastify({ logger: { level: 'info', stream: dest } })

  fastify.get('/500', (req, reply) => {
    reply.code(500).send(Error('500 error'))
  })

  fastify.inject({
    url: '/500',
    method: 'GET'
  }, (e, res) => {
    const l = lines.find((line) => line.res && line.res.statusCode === 500)
    t.ok(l.req)
    t.is(l.req.method, 'GET')
    t.is(l.req.url, '/500')
  })
})

{
  const interfaces = os.networkInterfaces()
  const ipv6 = Object.keys(interfaces)
    .filter(name => name.substr(0, 2) === 'lo')
    .map(name => interfaces[name])
    .reduce((list, set) => list.concat(set), [])
    .filter(info => info.family === 'IPv6')
    .map(info => info.address)
    .shift()

  if (ipv6 !== undefined) {
    test('Wrap IPv6 address in listening log message', t => {
      t.plan(2)
      const stream = split(JSON.parse)
      const fastify = Fastify({
        logger: {
          stream: stream,
          level: 'info'
        }
      })
      fastify.listen(0, ipv6, err => {
        t.error(err)
        stream.once('data', line => {
          const expected = 'Server listening at http://[' + ipv6 + ']:' +
            fastify.server.address().port
          t.is(line.msg, expected)
          fastify.close()
        })
      })
    })
  }
}

test('Do not wrap IPv4 address', t => {
  t.plan(2)
  const stream = split(JSON.parse)
  const fastify = Fastify({
    logger: {
      stream: stream,
      level: 'info'
    }
  })
  fastify.listen(0, '127.0.0.1', err => {
    t.error(err)
    stream.once('data', line => {
      const expected = 'Server listening at http://127.0.0.1:' +
        fastify.server.address().port
      t.is(line.msg, expected)
      fastify.close()
    })
  })
<<<<<<< HEAD
})

test('should log the error if custom error handler does not handle it', t => {
  t.plan(8)

  const stream = split(JSON.parse)
  const fastify = Fastify({
    logger: {
      stream: stream,
      level: 'info'
    }
  })

  fastify.get('/error', function (req, reply) {
    t.ok(req.log)
    reply.send(new Error('a 500 error'))
  })

  fastify.setErrorHandler((err, req, reply) => {
    reply.send(err)
  })

  fastify.listen(0, err => {
    t.error(err)
    fastify.server.unref()

    http.get('http://localhost:' + fastify.server.address().port + '/error')
    stream.once('data', listenAtLogLine => {
      t.ok(listenAtLogLine, 'listen at log message is ok')

      stream.once('data', line => {
        t.equal(line.msg, 'incoming request', 'message is set')

        stream.once('data', line => {
          t.equal(line.level, 50, 'level is correct')
          t.equal(line.msg, 'a 500 error', 'message is set')

          stream.once('data', line => {
            t.equal(line.msg, 'request completed', 'message is set')
            t.deepEqual(line.res, { statusCode: 500 }, 'status code is set')
          })
        })
      })
    })
  })
})

test('should log the error after custom error handler handled it', t => {
  t.plan(7)

  const stream = split(JSON.parse)
  const fastify = Fastify({
    logger: {
      stream: stream,
      level: 'info'
    }
  })

  fastify.get('/error', function (req, reply) {
    t.ok(req.log)
    reply.send(new Error('bad request'))
  })

  fastify.setErrorHandler((err, req, reply) => {
    const msg = err.message
    if (msg === 'bad request') {
      reply.code(400).send({ message: msg })
    } else {
      reply.send(err)
    }
  })

  fastify.listen(0, err => {
    t.error(err)
    fastify.server.unref()

    http.get('http://localhost:' + fastify.server.address().port + '/error')
    stream.once('data', listenAtLogLine => {
      t.ok(listenAtLogLine, 'listen at log message is ok')

      stream.once('data', line => {
        t.equal(line.msg, 'incoming request', 'message is set')

        stream.once('data', line => {
          t.equal(line.level, 30, 'level is correct')
          t.equal(line.msg, 'request completed', 'message is set')
          t.deepEqual(line.res, { statusCode: 400 }, 'status code is set')
        })
      })
    })
  })
})

test('file option', t => {
  t.plan(13)
  var fastify = null
  var dest = file()

  fastify = Fastify({
    logger: {
      file: dest
    }
  })

  fastify.get('/', function (req, reply) {
    t.ok(req.log)
    reply.send({ hello: 'world' })
  })

  fastify.listen(0, err => {
    t.error(err)
    fastify.server.unref()

    http.get('http://localhost:' + fastify.server.address().port, () => {
      const stream = fs.createReadStream(dest).pipe(split(JSON.parse))

      stream.once('data', listenAtLogLine => {
        t.ok(listenAtLogLine, 'listen at log message is ok')

        stream.once('data', line => {
          const id = line.reqId
          t.ok(line.reqId, 'reqId is defined')
          t.ok(line.req, 'req is defined')
          t.equal(line.msg, 'incoming request', 'message is set')
          t.equal(line.req.method, 'GET', 'method is get')

          stream.once('data', line => {
            t.equal(line.reqId, id)
            t.ok(line.reqId, 'reqId is defined')
            t.ok(line.res, 'res is defined')
            t.equal(line.msg, 'request completed', 'message is set')
            t.equal(line.res.statusCode, 200, 'statusCode is 200')
            t.ok(line.responseTime, 'responseTime is defined')
            stream.resume()
          })
        })
      })
    })
  })
=======
>>>>>>> 60b85e76
})<|MERGE_RESOLUTION|>--- conflicted
+++ resolved
@@ -224,13 +224,9 @@
     }
   }, splitStream)
 
-<<<<<<< HEAD
   const localFastify = Fastify({
     logger: logger
   })
-=======
-  const localFastify = Fastify({ logger: logger })
->>>>>>> 60b85e76
 
   localFastify.get('/foo', function (req, reply) {
     t.ok(req.log)
@@ -810,98 +806,6 @@
       fastify.close()
     })
   })
-<<<<<<< HEAD
-})
-
-test('should log the error if custom error handler does not handle it', t => {
-  t.plan(8)
-
-  const stream = split(JSON.parse)
-  const fastify = Fastify({
-    logger: {
-      stream: stream,
-      level: 'info'
-    }
-  })
-
-  fastify.get('/error', function (req, reply) {
-    t.ok(req.log)
-    reply.send(new Error('a 500 error'))
-  })
-
-  fastify.setErrorHandler((err, req, reply) => {
-    reply.send(err)
-  })
-
-  fastify.listen(0, err => {
-    t.error(err)
-    fastify.server.unref()
-
-    http.get('http://localhost:' + fastify.server.address().port + '/error')
-    stream.once('data', listenAtLogLine => {
-      t.ok(listenAtLogLine, 'listen at log message is ok')
-
-      stream.once('data', line => {
-        t.equal(line.msg, 'incoming request', 'message is set')
-
-        stream.once('data', line => {
-          t.equal(line.level, 50, 'level is correct')
-          t.equal(line.msg, 'a 500 error', 'message is set')
-
-          stream.once('data', line => {
-            t.equal(line.msg, 'request completed', 'message is set')
-            t.deepEqual(line.res, { statusCode: 500 }, 'status code is set')
-          })
-        })
-      })
-    })
-  })
-})
-
-test('should log the error after custom error handler handled it', t => {
-  t.plan(7)
-
-  const stream = split(JSON.parse)
-  const fastify = Fastify({
-    logger: {
-      stream: stream,
-      level: 'info'
-    }
-  })
-
-  fastify.get('/error', function (req, reply) {
-    t.ok(req.log)
-    reply.send(new Error('bad request'))
-  })
-
-  fastify.setErrorHandler((err, req, reply) => {
-    const msg = err.message
-    if (msg === 'bad request') {
-      reply.code(400).send({ message: msg })
-    } else {
-      reply.send(err)
-    }
-  })
-
-  fastify.listen(0, err => {
-    t.error(err)
-    fastify.server.unref()
-
-    http.get('http://localhost:' + fastify.server.address().port + '/error')
-    stream.once('data', listenAtLogLine => {
-      t.ok(listenAtLogLine, 'listen at log message is ok')
-
-      stream.once('data', line => {
-        t.equal(line.msg, 'incoming request', 'message is set')
-
-        stream.once('data', line => {
-          t.equal(line.level, 30, 'level is correct')
-          t.equal(line.msg, 'request completed', 'message is set')
-          t.deepEqual(line.res, { statusCode: 400 }, 'status code is set')
-        })
-      })
-    })
-  })
 })
 
 test('file option', t => {
@@ -950,6 +854,4 @@
       })
     })
   })
-=======
->>>>>>> 60b85e76
 })
'use strict'

const sget = require('simple-get').concat
const stream = require('stream')
const symbols = require('../lib/symbols')

/**
 * @param method HTTP request method
 * @param t tap instance
 * @param isSetErrorHandler true: using setErrorHandler
 */
module.exports.payloadMethod = function (method, t, isSetErrorHandler = false) {
  const test = t.test
  const fastify = require('..')()

  if (isSetErrorHandler) {
    fastify.setErrorHandler(function (err, request, reply) {
      t.type(request, 'object')
      t.type(request, fastify[symbols.kRequest])
      reply
        .code(err.statusCode)
        .type('application/json; charset=utf-8')
        .send(err)
    })
  }

  const upMethod = method.toUpperCase()
  const loMethod = method.toLowerCase()

  const schema = {
    schema: {
      response: {
        '2xx': {
          type: 'object',
          properties: {
            hello: {
              type: 'string'
            }
          }
        }
      }
    }
  }

  test(`${upMethod} can be created`, t => {
    t.plan(1)
    try {
      fastify[loMethod]('/', schema, function (req, reply) {
        reply.code(200).send(req.body)
      })
      t.pass()
    } catch (e) {
      t.fail()
    }
  })

  test(`${upMethod} without schema can be created`, t => {
    t.plan(1)
    try {
      fastify[loMethod]('/missing', function (req, reply) {
        reply.code(200).send(req.body)
      })
      t.pass()
    } catch (e) {
      t.fail()
    }
  })

  test(`${upMethod} with body and querystring`, t => {
    t.plan(1)
    try {
      fastify[loMethod]('/with-query', function (req, reply) {
        req.body.hello = req.body.hello + req.query.foo
        reply.code(200).send(req.body)
      })
      t.pass()
    } catch (e) {
      t.fail()
    }
  })

  test(`${upMethod} with bodyLimit option`, t => {
    t.plan(1)
    try {
      fastify[loMethod]('/with-limit', { bodyLimit: 1 }, function (req, reply) {
        reply.send(req.body)
      })
      t.pass()
    } catch (e) {
      t.fail()
    }
  })

  fastify.listen(0, function (err) {
    if (err) {
      t.error(err)
      return
    }

    fastify.server.unref()

    test(`${upMethod} - correctly replies`, t => {
      t.plan(3)
      sget({
        method: upMethod,
        url: 'http://localhost:' + fastify.server.address().port,
        body: {
          hello: 'world'
        },
        json: true
      }, (err, response, body) => {
        t.error(err)
        t.equal(response.statusCode, 200)
        t.same(body, { hello: 'world' })
      })
    })

    test(`${upMethod} - correctly replies with very large body`, t => {
      t.plan(3)

      const largeString = 'world'.repeat(13200)
      sget({
        method: upMethod,
        url: 'http://localhost:' + fastify.server.address().port,
        body: { hello: largeString },
        json: true
      }, (err, response, body) => {
        t.error(err)
        t.equal(response.statusCode, 200)
        t.same(body, { hello: largeString })
      })
    })

    test(`${upMethod} - correctly replies if the content type has the charset`, t => {
      t.plan(3)
      sget({
        method: upMethod,
        url: 'http://localhost:' + fastify.server.address().port,
        body: JSON.stringify({ hello: 'world' }),
        headers: {
          'content-type': 'application/json; charset=utf-8'
        }
      }, (err, response, body) => {
        t.error(err)
        t.equal(response.statusCode, 200)
        t.same(body.toString(), JSON.stringify({ hello: 'world' }))
      })
    })

    test(`${upMethod} without schema - correctly replies`, t => {
      t.plan(3)
      sget({
        method: upMethod,
        url: 'http://localhost:' + fastify.server.address().port + '/missing',
        body: {
          hello: 'world'
        },
        json: true
      }, (err, response, body) => {
        t.error(err)
        t.equal(response.statusCode, 200)
        t.same(body, { hello: 'world' })
      })
    })

    test(`${upMethod} with body and querystring - correctly replies`, t => {
      t.plan(3)
      sget({
        method: upMethod,
        url: 'http://localhost:' + fastify.server.address().port + '/with-query?foo=hello',
        body: {
          hello: 'world'
        },
        json: true
      }, (err, response, body) => {
        t.error(err)
        t.equal(response.statusCode, 200)
        t.same(body, { hello: 'worldhello' })
      })
    })

    test(`${upMethod} with no body - correctly replies`, t => {
      t.plan(6)

      sget({
        method: upMethod,
        url: 'http://localhost:' + fastify.server.address().port + '/missing',
        headers: { 'Content-Length': '0' }
      }, (err, response, body) => {
        t.error(err)
<<<<<<< HEAD
        t.strictEqual(response.statusCode, 200)
        t.strictEqual(body.toString(), '')
=======
        t.equal(response.statusCode, 200)
        t.equal(JSON.parse(body.toString()), null)
>>>>>>> 73c0b6f5
      })

      // Must use inject to make a request without a Content-Length header
      fastify.inject({
        method: upMethod,
        url: '/missing'
      }, (err, res) => {
        t.error(err)
<<<<<<< HEAD
        t.strictEqual(res.statusCode, 200)
        t.strictEqual(res.payload, '')
=======
        t.equal(res.statusCode, 200)
        t.equal(JSON.parse(res.payload), null)
>>>>>>> 73c0b6f5
      })
    })

    test(`${upMethod} returns 415 - incorrect media type if body is not json`, t => {
      t.plan(2)
      sget({
        method: upMethod,
        url: 'http://localhost:' + fastify.server.address().port + '/missing',
        body: 'hello world'

      }, (err, response, body) => {
        t.error(err)
        if (upMethod === 'OPTIONS') {
          t.equal(response.statusCode, 200)
        } else {
          t.equal(response.statusCode, 415)
        }
      })
    })

    if (loMethod === 'options') {
      test('OPTIONS returns 415 - should return 415 if Content-Type is not json or plain text', t => {
        t.plan(2)
        sget({
          method: upMethod,
          url: 'http://localhost:' + fastify.server.address().port + '/missing',
          body: 'hello world',
          headers: {
            'Content-Type': 'text/xml'
          }
        }, (err, response, body) => {
          t.error(err)
          t.equal(response.statusCode, 415)
        })
      })
    }

    test(`${upMethod} returns 400 - Bad Request`, t => {
      t.plan(4)

      sget({
        method: upMethod,
        url: 'http://localhost:' + fastify.server.address().port,
        body: 'hello world',
        headers: {
          'Content-Type': 'application/json'
        }
      }, (err, response, body) => {
        t.error(err)
        t.equal(response.statusCode, 400)
      })

      sget({
        method: upMethod,
        url: 'http://localhost:' + fastify.server.address().port,
        headers: {
          'Content-Type': 'application/json',
          'Content-Length': '0'
        }
      }, (err, response, body) => {
        t.error(err)
        t.equal(response.statusCode, 400)
      })
    })

    test(`${upMethod} returns 413 - Payload Too Large`, t => {
      t.plan(upMethod === 'OPTIONS' ? 4 : 6)

      sget({
        method: upMethod,
        url: 'http://localhost:' + fastify.server.address().port,
        headers: {
          'Content-Type': 'application/json',
          'Content-Length': 1024 * 1024 + 1
        }
      }, (err, response, body) => {
        t.error(err)
        t.equal(response.statusCode, 413)
      })

      // Node errors for OPTIONS requests with a stream body and no Content-Length header
      if (upMethod !== 'OPTIONS') {
        let chunk = Buffer.alloc(1024 * 1024 + 1, 0)
        const largeStream = new stream.Readable({
          read () {
            this.push(chunk)
            chunk = null
          }
        })
        sget({
          method: upMethod,
          url: 'http://localhost:' + fastify.server.address().port,
          headers: { 'Content-Type': 'application/json' },
          body: largeStream
        }, (err, response, body) => {
          t.error(err)
          t.equal(response.statusCode, 413)
        })
      }

      sget({
        method: upMethod,
        url: `http://localhost:${fastify.server.address().port}/with-limit`,
        headers: { 'Content-Type': 'application/json' },
        body: {},
        json: true
      }, (err, response, body) => {
        t.error(err)
        t.equal(response.statusCode, 413)
      })
    })

    test(`${upMethod} should fail with empty body and application/json content-type`, t => {
      if (upMethod === 'OPTIONS') return t.end()

      t.plan(12)

      fastify.inject({
        method: `${upMethod}`,
        url: '/',
        headers: {
          'Content-Type': 'application/json'
        }
      }, (err, res) => {
        t.error(err)
        t.same(JSON.parse(res.payload), {
          error: 'Bad Request',
          code: 'FST_ERR_CTP_EMPTY_JSON_BODY',
          message: 'Body cannot be empty when content-type is set to \'application/json\'',
          statusCode: 400
        })
      })

      sget({
        method: upMethod,
        url: `http://localhost:${fastify.server.address().port}`,
        headers: {
          'Content-Type': 'application/json'
        }
      }, (err, res, body) => {
        t.error(err)
        t.same(JSON.parse(body.toString()), {
          error: 'Bad Request',
          code: 'FST_ERR_CTP_EMPTY_JSON_BODY',
          message: 'Body cannot be empty when content-type is set to \'application/json\'',
          statusCode: 400
        })
      })

      fastify.inject({
        method: `${upMethod}`,
        url: '/',
        headers: {
          'Content-Type': 'application/json'
        },
        payload: null
      }, (err, res) => {
        t.error(err)
        t.same(JSON.parse(res.payload), {
          error: 'Bad Request',
          code: 'FST_ERR_CTP_EMPTY_JSON_BODY',
          message: 'Body cannot be empty when content-type is set to \'application/json\'',
          statusCode: 400
        })
      })

      sget({
        method: upMethod,
        url: `http://localhost:${fastify.server.address().port}`,
        headers: {
          'Content-Type': 'application/json'
        },
        payload: null
      }, (err, res, body) => {
        t.error(err)
        t.same(JSON.parse(body.toString()), {
          error: 'Bad Request',
          code: 'FST_ERR_CTP_EMPTY_JSON_BODY',
          message: 'Body cannot be empty when content-type is set to \'application/json\'',
          statusCode: 400
        })
      })

      fastify.inject({
        method: `${upMethod}`,
        url: '/',
        headers: {
          'Content-Type': 'application/json'
        },
        payload: undefined
      }, (err, res) => {
        t.error(err)
        t.same(JSON.parse(res.payload), {
          error: 'Bad Request',
          code: 'FST_ERR_CTP_EMPTY_JSON_BODY',
          message: 'Body cannot be empty when content-type is set to \'application/json\'',
          statusCode: 400
        })
      })

      sget({
        method: upMethod,
        url: `http://localhost:${fastify.server.address().port}`,
        headers: {
          'Content-Type': 'application/json'
        },
        payload: undefined
      }, (err, res, body) => {
        t.error(err)
        t.same(JSON.parse(body.toString()), {
          error: 'Bad Request',
          code: 'FST_ERR_CTP_EMPTY_JSON_BODY',
          message: 'Body cannot be empty when content-type is set to \'application/json\'',
          statusCode: 400
        })
      })
    })
  })
}<|MERGE_RESOLUTION|>--- conflicted
+++ resolved
@@ -188,13 +188,8 @@
         headers: { 'Content-Length': '0' }
       }, (err, response, body) => {
         t.error(err)
-<<<<<<< HEAD
-        t.strictEqual(response.statusCode, 200)
-        t.strictEqual(body.toString(), '')
-=======
-        t.equal(response.statusCode, 200)
-        t.equal(JSON.parse(body.toString()), null)
->>>>>>> 73c0b6f5
+        t.equal(response.statusCode, 200)
+        t.equal(body.toString(), '')
       })
 
       // Must use inject to make a request without a Content-Length header
@@ -203,13 +198,8 @@
         url: '/missing'
       }, (err, res) => {
         t.error(err)
-<<<<<<< HEAD
-        t.strictEqual(res.statusCode, 200)
-        t.strictEqual(res.payload, '')
-=======
         t.equal(res.statusCode, 200)
-        t.equal(JSON.parse(res.payload), null)
->>>>>>> 73c0b6f5
+        t.equal(res.payload.toString(), '')
       })
     })
 

--- conflicted
+++ resolved
@@ -2,12 +2,8 @@
 
 const sget = require('simple-get').concat
 const Ajv = require('ajv')
-<<<<<<< HEAD
 const Joi = require('@hapi/joi')
-=======
-const Joi = require('joi')
 const yup = require('yup')
->>>>>>> 9b533f50
 
 module.exports.payloadMethod = function (method, t) {
   const test = t.test
@@ -70,12 +66,14 @@
         hello: yup.string().required()
       }).required()
     },
-    schemaCompiler: schema => data => {
-      try {
-        const result = schema.validateSync(data, yupOptions)
-        return { value: result }
-      } catch (e) {
-        return { error: e }
+    validatorCompiler: function (method, url, httpPart, schema) {
+      return data => {
+        try {
+          const result = schema.validateSync(data, yupOptions)
+          return { value: result }
+        } catch (e) {
+          return { error: e }
+        }
       }
     }
   }

'use strict'

const t = require('tap')
const test = t.test
const net = require('net')
const Fastify = require('..')
const statusCodes = require('http').STATUS_CODES
const split = require('split2')

const codes = Object.keys(statusCodes)
codes.forEach(code => {
  if (Number(code) >= 400) helper(code)
})

function helper (code) {
  test('Reply error handling - code: ' + code, t => {
    t.plan(4)
    const fastify = Fastify()
    const err = new Error('winter is coming')

    fastify.get('/', (req, reply) => {
      reply
        .code(Number(code))
        .send(err)
    })

    fastify.inject({
      method: 'GET',
      url: '/'
    }, (error, res) => {
      t.error(error)
      t.equal(res.statusCode, Number(code))
      t.equal(res.headers['content-type'], 'application/json; charset=utf-8')
      t.same(
        {
          error: statusCodes[code],
          message: err.message,
          statusCode: Number(code)
        },
        JSON.parse(res.payload)
      )
    })
  })
}

test('preHandler hook error handling with external code', t => {
  t.plan(3)
  const fastify = Fastify()
  const err = new Error('winter is coming')

  fastify.addHook('preHandler', (req, reply, done) => {
    reply.code(400)
    done(err)
  })

  fastify.get('/', () => {})

  fastify.inject({
    method: 'GET',
    url: '/'
  }, (error, res) => {
    t.error(error)
    t.equal(res.statusCode, 400)
    t.same(
      {
        error: statusCodes['400'],
        message: err.message,
        statusCode: 400
      },
      JSON.parse(res.payload)
    )
  })
})

test('onRequest hook error handling with external done', t => {
  t.plan(3)
  const fastify = Fastify()
  const err = new Error('winter is coming')

  fastify.addHook('onRequest', (req, reply, done) => {
    reply.code(400)
    done(err)
  })

  fastify.get('/', () => {})

  fastify.inject({
    method: 'GET',
    url: '/'
  }, (error, res) => {
    t.error(error)
    t.equal(res.statusCode, 400)
    t.same(
      {
        error: statusCodes['400'],
        message: err.message,
        statusCode: 400
      },
      JSON.parse(res.payload)
    )
  })
})

test('Should reply 400 on client error', t => {
  t.plan(2)

  const fastify = Fastify()
  fastify.listen(0, err => {
    t.error(err)

    const client = net.connect(fastify.server.address().port)
    client.end('oooops!')

    let chunks = ''
    client.on('data', chunk => {
      chunks += chunk
    })

    client.once('end', () => {
      const body = JSON.stringify({
        error: 'Bad Request',
        message: 'Client Error',
        statusCode: 400
      })
      t.equal(`HTTP/1.1 400 Bad Request\r\nContent-Length: ${body.length}\r\nContent-Type: application/json\r\n\r\n${body}`, chunks)
      fastify.close()
    })
  })
})

test('Should set the response from client error handler', t => {
  t.plan(5)

  const responseBody = JSON.stringify({
    error: 'Ended Request',
    message: 'Serious Client Error',
    statusCode: 400
  })
  const response = `HTTP/1.1 400 Bad Request\r\nContent-Length: ${responseBody.length}\r\nContent-Type: application/json; charset=utf-8\r\n\r\n${responseBody}`

  function clientErrorHandler (err, socket) {
    t.type(err, Error)

    this.log.warn({ err }, 'Handled client error')
    socket.end(response)
  }

  const logStream = split(JSON.parse)
  const fastify = Fastify({
    clientErrorHandler,
    logger: {
      stream: logStream,
      level: 'warn'
    }
  })

  fastify.listen(0, err => {
    t.error(err)

    const client = net.connect(fastify.server.address().port)
    client.end('oooops!')

    let chunks = ''
    client.on('data', chunk => {
      chunks += chunk
    })

    client.once('end', () => {
      t.equal(response, chunks)
      fastify.close()
    })
  })

  logStream.once('data', line => {
    t.equal('Handled client error', line.msg)
    t.equal(40, line.level, 'Log level is not warn')
  })
})

test('Error instance sets HTTP status code', t => {
  t.plan(3)
  const fastify = Fastify()
  const err = new Error('winter is coming')
  err.statusCode = 418

  fastify.get('/', () => {
    return Promise.reject(err)
  })

  fastify.inject({
    method: 'GET',
    url: '/'
  }, (error, res) => {
    t.error(error)
    t.equal(res.statusCode, 418)
    t.same(
      {
        error: statusCodes['418'],
        message: err.message,
        statusCode: 418
      },
      JSON.parse(res.payload)
    )
  })
})

test('Error status code below 400 defaults to 500', t => {
  t.plan(3)
  const fastify = Fastify()
  const err = new Error('winter is coming')
  err.statusCode = 399

  fastify.get('/', () => {
    return Promise.reject(err)
  })

  fastify.inject({
    method: 'GET',
    url: '/'
  }, (error, res) => {
    t.error(error)
    t.equal(res.statusCode, 500)
    t.same(
      {
        error: statusCodes['500'],
        message: err.message,
        statusCode: 500
      },
      JSON.parse(res.payload)
    )
  })
})

test('Error.status property support', t => {
  t.plan(3)
  const fastify = Fastify()
  const err = new Error('winter is coming')
  err.status = 418

  fastify.get('/', () => {
    return Promise.reject(err)
  })

  fastify.inject({
    method: 'GET',
    url: '/'
  }, (error, res) => {
    t.error(error)
    t.equal(res.statusCode, 418)
    t.same(
      {
        error: statusCodes['418'],
        message: err.message,
        statusCode: 418
      },
      JSON.parse(res.payload)
    )
  })
})

test('Support rejection with values that are not Error instances', t => {
  const objs = [
    0,
    '',
    [],
    {},
    null,
    undefined,
    123,
    'abc',
    new RegExp(),
    new Date(),
    new Uint8Array()
  ]
  t.plan(objs.length)
  for (const nonErr of objs) {
    t.test('Type: ' + typeof nonErr, t => {
      t.plan(4)
      const fastify = Fastify()

      fastify.get('/', () => {
        return Promise.reject(nonErr)
      })

      fastify.setErrorHandler((err, request, reply) => {
        if (typeof err === 'object') {
          t.same(err, nonErr)
        } else {
          t.equal(err, nonErr)
        }
        reply.code(500).send('error')
      })

      fastify.inject({
        method: 'GET',
        url: '/'
      }, (error, res) => {
        t.error(error)
        t.equal(res.statusCode, 500)
        t.equal(res.payload, 'error')
      })
    })
  }
})

test('invalid schema - ajv', t => {
  t.plan(4)

  const fastify = Fastify()
  fastify.get('/', {
    schema: {
      querystring: {
        type: 'object',
        properties: {
          id: { type: 'number' }
        }
      }
    }
  }, (req, reply) => {
    t.fail('we should not be here')
  })

  fastify.setErrorHandler((err, request, reply) => {
    t.ok(Array.isArray(err.validation))
    reply.send('error')
  })

  fastify.inject({
    url: '/?id=abc',
    method: 'GET'
  }, (err, res) => {
    t.error(err)
    t.equal(res.statusCode, 400)
    t.equal(res.payload, 'error')
  })
})

test('should set the status code and the headers from the error object (from route handler) (no custom error handler)', t => {
  t.plan(4)
  const fastify = Fastify()

  fastify.get('/', (req, reply) => {
    const error = new Error('kaboom')
    error.headers = { hello: 'world' }
    error.statusCode = 400
    reply.send(error)
  })

  fastify.inject({
    url: '/',
    method: 'GET'
  }, (err, res) => {
    t.error(err)
    t.equal(res.statusCode, 400)
    t.equal(res.headers.hello, 'world')
    t.same(JSON.parse(res.payload), {
      error: 'Bad Request',
      message: 'kaboom',
      statusCode: 400
    })
  })
})

test('should set the status code and the headers from the error object (from custom error handler)', t => {
  t.plan(6)
  const fastify = Fastify()

  fastify.get('/', (req, reply) => {
    const error = new Error('ouch')
    error.statusCode = 401
    reply.send(error)
  })

  fastify.setErrorHandler((err, request, reply) => {
<<<<<<< HEAD
    t.is(err.message, 'ouch')
    t.is(reply.raw.statusCode, 200)
=======
    t.equal(err.message, 'ouch')
    t.equal(reply.raw.statusCode, 401)
>>>>>>> 73c0b6f5
    const error = new Error('kaboom')
    error.headers = { hello: 'world' }
    error.statusCode = 400
    reply.send(error)
  })

  fastify.inject({
    url: '/',
    method: 'GET'
  }, (err, res) => {
    t.error(err)
    t.equal(res.statusCode, 400)
    t.equal(res.headers.hello, 'world')
    t.same(JSON.parse(res.payload), {
      error: 'Bad Request',
      message: 'kaboom',
      statusCode: 400
    })
  })
})

// Issue 595 https://github.com/fastify/fastify/issues/595
test('\'*\' should throw an error due to serializer can not handle the payload type', t => {
  t.plan(3)
  const fastify = Fastify()

  fastify.get('/', (req, reply) => {
    reply.type('text/html')
    try {
      reply.send({})
    } catch (err) {
      t.type(err, TypeError)
      t.equal(err.code, 'FST_ERR_REP_INVALID_PAYLOAD_TYPE')
      t.equal(err.message, "Attempted to send payload of invalid type 'object'. Expected a string or Buffer.")
    }
  })

  fastify.inject({
    url: '/',
    method: 'GET'
  }, (e, res) => {
    t.fail('should not be called')
  })
})

test('should throw an error if the custom serializer does not serialize the payload to a valid type', t => {
  t.plan(3)
  const fastify = Fastify()

  fastify.get('/', (req, reply) => {
    try {
      reply
        .type('text/html')
        .serializer(payload => payload)
        .send({})
    } catch (err) {
      t.type(err, TypeError)
      t.equal(err.code, 'FST_ERR_REP_INVALID_PAYLOAD_TYPE')
      t.equal(err.message, "Attempted to send payload of invalid type 'object'. Expected a string or Buffer.")
    }
  })

  fastify.inject({
    url: '/',
    method: 'GET'
  }, (e, res) => {
    t.fail('should not be called')
  })
})

test('should not set headers or status code for custom error handler', t => {
  t.plan(7)

  const fastify = Fastify()
  fastify.get('/', function (req, reply) {
    const err = new Error('kaboom')
    err.headers = {
      'fake-random-header': 'abc'
    }
    reply.send(err)
  })

  fastify.setErrorHandler(async (err, req, res) => {
    t.strictEqual(res.statusCode, 200)
    t.strictEqual('fake-random-header' in res.headers, false)
    res.code(500).send(err.message)
  })

  fastify.inject({
    method: 'GET',
    url: '/'
  }, (err, res) => {
    t.error(err)
    t.strictEqual(res.statusCode, 500)
    t.strictEqual('fake-random-header' in res.headers, false)
    t.strictEqual(res.headers['content-length'], ('kaboom'.length).toString())
    t.deepEqual(res.payload, 'kaboom')
  })
})

test('error thrown by custom error handler routes to default error handler', t => {
  t.plan(6)

  const fastify = Fastify()

  const error = new Error('kaboom')
  error.headers = {
    'fake-random-header': 'abc'
  }

  fastify.get('/', function (req, reply) {
    reply.send(error)
  })

  const newError = new Error('kabong')

  fastify.setErrorHandler(async (err, req, res) => {
    t.strictEqual(res.statusCode, 200)
    t.strictEqual('fake-random-header' in res.headers, false)
    t.deepEqual(err.headers, error.headers)

    res.send(newError)
  })

  fastify.inject({
    method: 'GET',
    url: '/'
  }, (err, res) => {
    t.error(err)
    t.strictEqual(res.statusCode, 500)
    t.deepEqual(JSON.parse(res.payload), {
      error: statusCodes['500'],
      message: newError.message,
      statusCode: 500
    })
  })
})

// Issue 2078 https://github.com/fastify/fastify/issues/2078
// Supported error code list: http://www.iana.org/assignments/http-status-codes/http-status-codes.xhtml
const invalidErrorCodes = [
  undefined,
  null,
  'error_code',
  700 // out of the 100-600 range
]
invalidErrorCodes.forEach((invalidCode) => {
  test(`should throw error if error code is ${invalidCode}`, t => {
    t.plan(2)
    const fastify = Fastify()
    fastify.get('/', (request, reply) => {
      try {
        return reply.code(invalidCode).send('You should not read this')
      } catch (err) {
        t.equal(err.code, 'FST_ERR_BAD_STATUS_CODE')
        t.equal(err.message, 'Called reply with an invalid status code: ' + invalidCode)
      }
    })
    fastify.inject({
      url: '/',
      method: 'GET'
    }, (e, res) => {
      t.fail('should not be called')
    })
  })
})<|MERGE_RESOLUTION|>--- conflicted
+++ resolved
@@ -372,13 +372,8 @@
   })
 
   fastify.setErrorHandler((err, request, reply) => {
-<<<<<<< HEAD
-    t.is(err.message, 'ouch')
-    t.is(reply.raw.statusCode, 200)
-=======
     t.equal(err.message, 'ouch')
-    t.equal(reply.raw.statusCode, 401)
->>>>>>> 73c0b6f5
+    t.equal(reply.raw.statusCode, 200)
     const error = new Error('kaboom')
     error.headers = { hello: 'world' }
     error.statusCode = 400
@@ -462,8 +457,8 @@
   })
 
   fastify.setErrorHandler(async (err, req, res) => {
-    t.strictEqual(res.statusCode, 200)
-    t.strictEqual('fake-random-header' in res.headers, false)
+    t.equal(res.statusCode, 200)
+    t.equal('fake-random-header' in res.headers, false)
     res.code(500).send(err.message)
   })
 
@@ -472,10 +467,10 @@
     url: '/'
   }, (err, res) => {
     t.error(err)
-    t.strictEqual(res.statusCode, 500)
-    t.strictEqual('fake-random-header' in res.headers, false)
-    t.strictEqual(res.headers['content-length'], ('kaboom'.length).toString())
-    t.deepEqual(res.payload, 'kaboom')
+    t.equal(res.statusCode, 500)
+    t.equal('fake-random-header' in res.headers, false)
+    t.equal(res.headers['content-length'], ('kaboom'.length).toString())
+    t.same(res.payload, 'kaboom')
   })
 })
 
@@ -496,9 +491,9 @@
   const newError = new Error('kabong')
 
   fastify.setErrorHandler(async (err, req, res) => {
-    t.strictEqual(res.statusCode, 200)
-    t.strictEqual('fake-random-header' in res.headers, false)
-    t.deepEqual(err.headers, error.headers)
+    t.equal(res.statusCode, 200)
+    t.equal('fake-random-header' in res.headers, false)
+    t.same(err.headers, error.headers)
 
     res.send(newError)
   })
@@ -508,8 +503,8 @@
     url: '/'
   }, (err, res) => {
     t.error(err)
-    t.strictEqual(res.statusCode, 500)
-    t.deepEqual(JSON.parse(res.payload), {
+    t.equal(res.statusCode, 500)
+    t.same(JSON.parse(res.payload), {
       error: statusCodes['500'],
       message: newError.message,
       statusCode: 500

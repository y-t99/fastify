--- conflicted
+++ resolved
@@ -715,12 +715,8 @@
       limit: bodyLimit || null
     }
     this.logLevel = logLevel
-<<<<<<< HEAD
     this[kFourOhFourContext] = null
-=======
-    this._404Context = null
     this.attachValidation = attachValidation
->>>>>>> ec4f0a1e
   }
 
   function inject (opts, cb) {

import { FastifyLoggerInstance } from './logger'
import { RawServerBase, RawServerDefault, RawRequestDefaultExpression, RequestBodyDefault, RequestQuerystringDefault, RequestParamsDefault, RequestHeadersDefault } from './utils'
import { RouteGenericInterface } from './route'
import { FastifyInstance } from './instance'

export interface RequestGenericInterface {
  Body?: RequestBodyDefault;
  Querystring?: RequestQuerystringDefault;
  Params?: RequestParamsDefault;
  Headers?: RequestHeadersDefault;
}

/**
 * FastifyRequest is an instance of the standard http or http2 request objects.
 * It defaults to http.IncomingMessage, and it also extends the relative request object.
 */
export interface FastifyRequest<
  RouteGeneric extends RouteGenericInterface = RouteGenericInterface,
  RawServer extends RawServerBase = RawServerDefault,
  RawRequest extends RawRequestDefaultExpression<RawServer> = RawRequestDefaultExpression<RawServer>,
> {
  id: any;
  params: RouteGeneric['Params'];
  raw: RawRequest;
  query: RouteGeneric['Querystring'];
  headers: RawRequest['headers'] & RouteGeneric['Headers']; // this enables the developer to extend the existing http(s|2) headers list
  log: FastifyLoggerInstance;
  server: FastifyInstance;
  body: RouteGeneric['Body'];

  /** in order for this to be used the user should ensure they have set the attachValidation option. */
  validationError?: Error & { validation: any; validationContext: string };

<<<<<<< HEAD
  readonly headers: RawRequest['headers'] & RouteGeneric['Headers']; // this enables the developer to extend the existing http(s|2) headers list
=======
  /**
   * @deprecated Use `raw` property
   */
  readonly req: RawRequest;
>>>>>>> 4b389207
  readonly ip: string;
  readonly ips?: string[];
  readonly hostname: string;
  readonly url: string;
  readonly protocol: 'http' | 'https';
  readonly method: string;
  readonly routerPath: string;
  readonly routerMethod: string;
  readonly is404: boolean;
  readonly socket: RawRequest['socket'];

  // Prefer `socket` over deprecated `connection` property in node 13.0.0 or higher
  // @deprecated
  readonly connection: RawRequest['socket'];
}<|MERGE_RESOLUTION|>--- conflicted
+++ resolved
@@ -31,14 +31,10 @@
   /** in order for this to be used the user should ensure they have set the attachValidation option. */
   validationError?: Error & { validation: any; validationContext: string };
 
-<<<<<<< HEAD
-  readonly headers: RawRequest['headers'] & RouteGeneric['Headers']; // this enables the developer to extend the existing http(s|2) headers list
-=======
   /**
    * @deprecated Use `raw` property
    */
-  readonly req: RawRequest;
->>>>>>> 4b389207
+  readonly req: RawRequest & RouteGeneric['Headers']; // this enables the developer to extend the existing http(s|2) headers list
   readonly ip: string;
   readonly ips?: string[];
   readonly hostname: string;

<h1 align="center">Fastify</h1>

## Hooks

Hooks are registered with the `fastify.addHook` method and allow you to listen to specific events in the application or request/response lifecycle. You have to register a hook before the event is triggered, otherwise, the event is lost.

By using hooks you can interact directly with the lifecycle of Fastify. There are Request/Reply hooks and application hooks:

- [Request/Reply Hooks](#requestreply-hooks)
  - [onRequest](#onrequest)
  - [preParsing](#preparsing)
  - [preValidation](#prevalidation)
  - [preHandler](#prehandler)
  - [preSerialization](#preserialization)
  - [onError](#onerror)
  - [onSend](#onsend)
  - [onResponse](#onresponse)
  - [onTimeout](#ontimeout)
  - [Manage Errors from a hook](#manage-errors-from-a-hook)
  - [Respond to a request from a hook](#respond-to-a-request-from-a-hook)
- [Application Hooks](#application-hooks)
  - [onReady](#onready)
  - [onClose](#onclose)
  - [onRoute](#onroute)
  - [onRegister](#onregister)
- [Scope](#scope)
- [Route level hooks](#route-level-hooks)

**Notice:** the `done` callback is not available when using `async`/`await` or returning a `Promise`. If you do invoke a `done` callback in this situation unexpected behavior may occur, e.g. duplicate invocation of handlers.

## Request/Reply Hooks

[Request](Request.md) and [Reply](Reply.md) are the core Fastify objects.<br/>
`done` is the function to continue with the [lifecycle](Lifecycle.md).

It is easy to understand where each hook is executed by looking at the [lifecycle page](Lifecycle.md).<br>
Hooks are affected by Fastify's encapsulation, and can thus be applied to selected routes. See the [Scopes](#scope) section for more information.

There are eight different hooks that you can use in Request/Reply *(in order of execution)*:

### onRequest
```js
fastify.addHook('onRequest', (request, reply, done) => {
  // Some code
  done()
})
```
Or `async/await`:
```js
fastify.addHook('onRequest', async (request, reply) => {
  // Some code
  await asyncMethod()
})
```

**Notice:** in the [onRequest](#onrequest) hook, `request.body` will always be `undefined`, because the body parsing happens before the [preValidation](#prevalidation) hook.

### preParsing

If you are using the `preParsing` hook, you can transform the request payload stream before it is parsed. It receives the request and reply objects as other hooks, and a stream with the current request payload.

If it returns a value (via `return` or via the callback function), it must return a stream.

For instance, you can uncompress the request body:

```js
fastify.addHook('preParsing', (request, reply, payload, done) => {
  // Some code
  done(null, newPayload)
})
```
Or `async/await`:
```js
fastify.addHook('preParsing', async (request, reply, payload) => {
  // Some code
  await asyncMethod()
  return newPayload
})
```

**Notice:** in the [preParsing](#preparsing) hook, `request.body` will always be `undefined`, because the body parsing happens before the [preValidation](#prevalidation) hook.

**Notice:** you should also add a `receivedEncodedLength` property to the returned stream. This property is used to correctly match the request payload with the `Content-Length` header value. Ideally, this property should be updated on each received chunk.

### preValidation

If you are using the `preValidation` hook, you can change the payload before it is validated. For example:

```js
fastify.addHook('preValidation', (request, reply, done) => {
  req.body = { ...req.body, importantKey: 'randomString' }
  done()
})
```
Or `async/await`:
```js
fastify.addHook('preValidation', async (request, reply) => {
  const importantKey = await generateRandomString()
  req.body = { ...req.body, importantKey }
})
```

### preHandler
```js
fastify.addHook('preHandler', (request, reply, done) => {
  // some code
  done()
})
```
Or `async/await`:
```js
fastify.addHook('preHandler', async (request, reply) => {
  // Some code
  await asyncMethod()
})
```
### preSerialization

If you are using the `preSerialization` hook, you can change (or replace) the payload before it is serialized. For example:

```js
fastify.addHook('preSerialization', (request, reply, payload, done) => {
  const err = null
  const newPayload = { wrapped: payload }
  done(err, newPayload)
})
```
Or `async/await`:
```js
fastify.addHook('preSerialization', async (request, reply, payload) => {
  return { wrapped: payload }
})
```

Note: the hook is NOT called if the payload is a `string`, a `Buffer`, a `stream`, or `null`.

### onError
```js
fastify.addHook('onError', (request, reply, error, done) => {
  // Some code
  done()
})
```
Or `async/await`:
```js
fastify.addHook('onError', async (request, reply, error) => {
  // Useful for custom error logging
  // You should not use this hook to update the error
})
```
This hook is useful if you need to do some custom error logging or add some specific header in case of error.<br/>
It is not intended for changing the error, and calling `reply.send` will throw an exception.<br/>
This hook will be executed only after the `customErrorHandler` has been executed, and only if the `customErrorHandler` sends an error back to the user *(Note that the default `customErrorHandler` always sends the error back to the user)*.<br/>
**Notice:** unlike the other hooks, pass an error to the `done` function is not supported.

### onSend
If you are using the `onSend` hook, you can change the payload. For example:

```js
fastify.addHook('onSend', (request, reply, payload, done) => {
  const err = null;
  const newPayload = payload.replace('some-text', 'some-new-text')
  done(err, newPayload)
})
```
Or `async/await`:
```js
fastify.addHook('onSend', async (request, reply, payload) => {
  const newPayload = payload.replace('some-text', 'some-new-text')
  return newPayload
})
```

You can also clear the payload to send a response with an empty body by replacing the payload with `null`:

```js
fastify.addHook('onSend', (request, reply, payload, done) => {
  reply.code(304)
  const newPayload = null
  done(null, newPayload)
})
```

> You can also send an empty body by replacing the payload with the empty string `''`, but be aware that this will cause the `Content-Length` header to be set to `0`, whereas the `Content-Length` header will not be set if the payload is `null`.

Note: If you change the payload, you may only change it to a `string`, a `Buffer`, a `stream`, or `null`.


### onResponse
```js

fastify.addHook('onResponse', (request, reply, done) => {
  // Some code
  done()
})
```
Or `async/await`:
```js
fastify.addHook('onResponse', async (request, reply) => {
  // Some code
  await asyncMethod()
})
```

The `onResponse` hook is executed when a response has been sent, so you will not be able to send more data to the client. It can however be useful for sending data to external services, for example, to gather statistics.

### onTimeout

```js

fastify.addHook('onTimeout', (request, reply, done) => {
  // Some code
  done()
})
```
Or `async/await`:
```js
fastify.addHook('onTimeout', async (request, reply) => {
  // Some code
  await asyncMethod()
})
```
`onTimeout` is useful if you need to monitor the request timed out in your service (if the `connectionTimeout` property is set on the Fastify instance). The `onTimeout` hook is executed when a request is timed out and the HTTP socket has been hanged up. Therefore ,you will not be able to send data to the client.


### Manage Errors from a hook
If you get an error during the execution of your hook, just pass it to `done()` and Fastify will automatically close the request and send the appropriate error code to the user.

```js
fastify.addHook('onRequest', (request, reply, done) => {
  done(new Error('Some error'))
})
```

If you want to pass a custom error code to the user, just use `reply.code()`:
```js
fastify.addHook('preHandler', (request, reply, done) => {
  reply.code(400)
  done(new Error('Some error'))
})
```
*The error will be handled by [`Reply`](Reply.md#errors).*

Or if you're using `async/await` you can just throw an error:
```js
fastify.addHook('onResponse', async (request, reply) => {
  throw new Error('Some error')
})
```

### Respond to a request from a hook

If needed, you can respond to a request before you reach the route handler,
for example when implementing an authentication hook.
Replying from a hook implies that the hook chain is __stopped__ and
the rest of the hooks and handlers are not executed. If the hook is
using the callback approach, i.e. it is not an `async` function or it
returns a `Promise`, it is as simple as calling `reply.send()` and avoiding
calling the callback. If the hook is `async`, `reply.send()` __must__ be
called _before_ the function returns or the promise resolves, otherwise, the
request will proceed. When `reply.send()` is called outside of the
promise chain, it is important to `return reply` otherwise the request
will be executed twice.

It is important to __not mix callbacks and `async`/`Promise`__, otherwise
the hook chain will be executed twice.

If you are using `onRequest` or `preHandler` use `reply.send`.

```js
fastify.addHook('onRequest', (request, reply, done) => {
  reply.send('Early response')
})

// Works with async functions too
fastify.addHook('preHandler', async (request, reply) => {
  await something()
  reply.send({ hello: 'world' })
  return reply // optional in this case, but it is a good practice
})
```

If you want to respond with a stream, you should avoid using an `async` function for the hook. If you must use an `async` function, your code will need to follow the pattern in [test/hooks-async.js](https://github.com/fastify/fastify/blob/94ea67ef2d8dce8a955d510cd9081aabd036fa85/test/hooks-async.js#L269-L275).

```js
fastify.addHook('onRequest', (request, reply, done) => {
  const stream = fs.createReadStream('some-file', 'utf8')
  reply.send(stream)
})
```

If you are sending a response without `await` on it, make sure to always
`return reply`:

```js
fastify.addHook('preHandler', async (request, reply) => {
  setImmediate(() => { reply.send('hello') })

  // This is needed to signal the handler to wait for a response
  // to be sent outside of the promise chain
  return reply
})

fastify.addHook('preHandler', async (request, reply) => {
  // the fastify-static plugin will send a file asynchronously,
  // so we should return reply
  reply.sendFile('myfile')
  return reply
})
```

## Application Hooks

You can hook into the application-lifecycle as well.

- [onReady](#onready)
- [onClose](#onclose)
- [onRoute](#onroute)
- [onRegister](#onregister)

### onReady
Triggered before the server starts listening for requests. It cannot change the routes or add new hooks.
Registered hook functions are executed serially.
Only after all `onReady` hook functions have completed will the server start listening for requests.
Hook functions accept one argument: a callback, `done`, to be invoked after the hook function is complete.
Hook functions are invoked with `this` bound to the associated Fastify instance.

```js
// callback style
fastify.addHook('onReady', function (done) {
  // Some code
  const err = null;
  done(err)
})

// or async/await style
fastify.addHook('onReady', async function () {
  // Some async code
  await loadCacheFromDatabase()
})
```

<a name="on-close"></a>
### onClose
Triggered when `fastify.close()` is invoked to stop the server. It is useful when [plugins](Plugins.md) need a "shutdown" event, for example, to close an open connection to a database.<br>
The first argument is the Fastify instance, the second one the `done` callback.
```js
fastify.addHook('onClose', (instance, done) => {
  // Some code
  done()
})
```

<a name="on-route"></a>
### onRoute
<<<<<<< HEAD
Triggered before a new route is registered. Listeners are passed a `routeOptions` object as the sole parameter. The interface is synchronous, and, as such, the listeners do not get passed a callback. This hook is encapsulated.
=======
Triggered when a new route is registered. Listeners are passed a `routeOptions` object as the sole parameter. The interface is synchronous, and, as such, the listeners are not passed a callback. This hook is encapsulated.
>>>>>>> 6278e7bc
```js
fastify.addHook('onRoute', (routeOptions) => {
  //Some code
  routeOptions.method
  routeOptions.schema
  routeOptions.url // the complete URL of the route, it will include the prefix if any
  routeOptions.path // `url` alias
  routeOptions.routePath // the URL of the route without the prefix
  routeOptions.bodyLimit
  routeOptions.logLevel
  routeOptions.logSerializers
  routeOptions.prefix
})
```

If you are authoring a plugin and you need to customize application routes, like modifying the options or adding new route hooks, this is the right place.

```js
fastify.addHook('onRoute', (routeOptions) => {
  function onPreSerialization(request, reply, payload, done) {
    // Your code
    done(null, payload)
  }
  // preSerialization can be an array or undefined
  routeOptions.preSerialization = [...(routeOptions.preSerialization || []), onPreSerialization]
})
```

<a name="on-register"></a>
### onRegister
Triggered when a new plugin is registered and a new encapsulation context is created. The hook will be executed **before** the registered code.<br/>
This hook can be useful if you are developing a plugin that needs to know when a plugin context is formed, and you want to operate in that specific context, thus this hook is encapsulated.<br/>
**Note:** This hook will not be called if a plugin is wrapped inside [`fastify-plugin`](https://github.com/fastify/fastify-plugin).
```js
fastify.decorate('data', [])

fastify.register(async (instance, opts) => {
  instance.data.push('hello')
  console.log(instance.data) // ['hello']

  instance.register(async (instance, opts) => {
    instance.data.push('world')
    console.log(instance.data) // ['hello', 'world']
  }, { prefix: '/hola' })
}, { prefix: '/ciao' })

fastify.register(async (instance, opts) => {
  console.log(instance.data) // []
}, { prefix: '/hello' })

fastify.addHook('onRegister', (instance, opts) => {
  // Create a new array from the old one
  // but without keeping the reference
  // allowing the user to have encapsulated
  // instances of the `data` property
  instance.data = instance.data.slice()

  // the options of the new registered instance
  console.log(opts.prefix)
})
```

<a name="scope"></a>
## Scope
Except for [onClose](#onclose), all hooks are encapsulated. This means that you can decide where your hooks should run by using `register` as explained in the [plugins guide](Plugins-Guide.md). If you pass a function, that function is bound to the right Fastify context and from there you have full access to the Fastify API.

```js
fastify.addHook('onRequest', function (request, reply, done) {
  const self = this // Fastify context
  done()
})
```

Note that the Fastify context in each hook is the same as the plugin where the route was registered, for example:

```js
fastify.addHook('onRequest', async function (req, reply) {
  if (req.raw.url === '/nested') {
    assert.strictEqual(this.foo, 'bar')
  } else {
    assert.strictEqual(this.foo, undefined)
  }
})

fastify.get('/', async function (req, reply) {
  assert.strictEqual(this.foo, undefined)
  return { hello: 'world' }
})

fastify.register(async function plugin (fastify, opts) {
  fastify.decorate('foo', 'bar')

  fastify.get('/nested', async function (req, reply) {
    assert.strictEqual(this.foo, 'bar')
    return { hello: 'world' }
  })
})
```

Warn: if you declare the function with an [arrow function](https://developer.mozilla.org/en-US/docs/Web/JavaScript/Reference/Functions/Arrow_functions), the `this` will not be Fastify, but the one of the current scope.

<a name="route-hooks"></a>

## Route level hooks
You can declare one or more custom lifecycle hooks ([onRequest](#onrequest), [onResponse](#onresponse), [preParsing](#preparsing), [preValidation](#prevalidation), [preHandler](#prehandler), [preSerialization](#preserialization), [onSend](#onsend), [onTimeout](#ontimeout), and [onError](#onerror)) hook(s) that will be **unique** for the route.
If you do so, those hooks are always executed as the last hook in their category. <br/>
This can be useful if you need to implement authentication, where the [preParsing](#preparsing) or [preValidation](#prevalidation) hooks are exactly what you need.
Multiple route-level hooks can also be specified as an array.

```js
fastify.addHook('onRequest', (request, reply, done) => {
  // Your code
  done()
})

fastify.addHook('onResponse', (request, reply, done) => {
  // your code
  done()
})

fastify.addHook('preParsing', (request, reply, done) => {
  // Your code
  done()
})

fastify.addHook('preValidation', (request, reply, done) => {
  // Your code
  done()
})

fastify.addHook('preHandler', (request, reply, done) => {
  // Your code
  done()
})

fastify.addHook('preSerialization', (request, reply, payload, done) => {
  // Your code
  done(null, payload)
})

fastify.addHook('onSend', (request, reply, payload, done) => {
  // Your code
  done(null, payload)
})

fastify.addHook('onTimeout', (request, reply, done) => {
  // Your code
  done()
})

fastify.addHook('onError', (request, reply, error, done) => {
  // Your code
  done()
})

fastify.route({
  method: 'GET',
  url: '/',
  schema: { ... },
  onRequest: function (request, reply, done) {
    // This hook will always be executed after the shared `onRequest` hooks
    done()
  },
  onResponse: function (request, reply, done) {
    // this hook will always be executed after the shared `onResponse` hooks
    done()
  },
  preParsing: function (request, reply, done) {
    // This hook will always be executed after the shared `preParsing` hooks
    done()
  },
  preValidation: function (request, reply, done) {
    // This hook will always be executed after the shared `preValidation` hooks
    done()
  },
  preHandler: function (request, reply, done) {
    // This hook will always be executed after the shared `preHandler` hooks
    done()
  },
  // // Example with an array. All hooks support this syntax.
  //
  // preHandler: [function (request, reply, done) {
  //   // This hook will always be executed after the shared `preHandler` hooks
  //   done()
  // }],
  preSerialization: (request, reply, payload, done) => {
    // This hook will always be executed after the shared `preSerialization` hooks
    done(null, payload)
  },
  onSend: (request, reply, payload, done) => {
    // This hook will always be executed after the shared `onSend` hooks
    done(null, payload)
  },
  onTimeout: (request, reply, done) => {
    // This hook will always be executed after the shared `onTimeout` hooks
    done()
  },
  onError: (request, reply, error, done) => {
    // This hook will always be executed after the shared `onError` hooks
    done()
  },
  handler: function (request, reply) {
    reply.send({ hello: 'world' })
  }
})
```

**Note**: both options also accept an array of functions.<|MERGE_RESOLUTION|>--- conflicted
+++ resolved
@@ -353,11 +353,7 @@
 
 <a name="on-route"></a>
 ### onRoute
-<<<<<<< HEAD
-Triggered before a new route is registered. Listeners are passed a `routeOptions` object as the sole parameter. The interface is synchronous, and, as such, the listeners do not get passed a callback. This hook is encapsulated.
-=======
-Triggered when a new route is registered. Listeners are passed a `routeOptions` object as the sole parameter. The interface is synchronous, and, as such, the listeners are not passed a callback. This hook is encapsulated.
->>>>>>> 6278e7bc
+Triggered before a new route is registered. Listeners are passed a `routeOptions` object as the sole parameter. The interface is synchronous, and, as such, the listeners are not passed a callback. This hook is encapsulated.
 ```js
 fastify.addHook('onRoute', (routeOptions) => {
   //Some code

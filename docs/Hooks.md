<h1 align="center">Fastify</h1>

## Hooks

Hooks are registered with the `fastify.addHook` method and allow you to listen to specific events in the application or request/response lifecycle. You have to register a hook before the event is triggered, otherwise the event is lost.

By using hooks you can interact directly with the lifecycle of Fastify. There are Request/Reply hooks and application hooks:

- [Request/Reply Hooks](#requestreply-hooks)
  - [onRequest](#onrequest)
  - [preParsing](#preparsing)
  - [preValidation](#prevalidation)
  - [preHandler](#prehandler)
  - [preSerialization](#preserialization)
  - [onError](#onerror)
  - [onSend](#onsend)
  - [onResponse](#onresponse)
- [Application Hooks](#application-hooks)
  - [onClose](#onclose)
  - [onRoute](#onroute)
  - [onRegister](#onregister)

**Notice:** the `done` callback is not available when using `async`/`await` or returning a `Promise`. If you do invoke a `done` callback in this situation unexpected behaviour may occur, e.g. duplicate invocation of handlers.

## Request/Reply Hooks

[Request](https://github.com/fastify/fastify/blob/master/docs/Request.md) and [Reply](https://github.com/fastify/fastify/blob/master/docs/Reply.md) are the core Fastify objects.<br/>
`done` is the function to continue with the [lifecycle](https://github.com/fastify/fastify/blob/master/docs/Lifecycle.md).

It is pretty easy to understand where each hook is executed by looking at the [lifecycle page](https://github.com/fastify/fastify/blob/master/docs/Lifecycle.md).<br>
Hooks are affected by Fastify's encapsulation, and can thus be applied to selected routes. See the [Scopes](#scope) section for more information.

There are eight different hooks that you can use in Request/Reply *(in order of execution)*:

### onRequest
```js
fastify.addHook('onRequest', (request, reply, done) => {
  // Some code
  done()
})
```
Or `async/await`:
```js
fastify.addHook('onRequest', async (request, reply) => {
  // Some code
  await asyncMethod()
  return
})
```

<<<<<<< HEAD
**Notice:** in the [onRequest](#onRequest) hook, `request.body` will always be `null`, because the body parsing happens before the [preHandler](#preHandler) hook.
=======
**Notice:** in the [onRequest](#onRequest) hook, `request.body` will always be `null`, because the body parsing happens before the [preValidation](#preValidation) hook.
>>>>>>> 9b533f50

### preParsing
```js
fastify.addHook('preParsing', (request, reply, done) => {
  // Some code
  done()
})
```
Or `async/await`:
```js
fastify.addHook('preParsing', async (request, reply) => {
  // Some code
  await asyncMethod()
  return
})
```
<<<<<<< HEAD
=======

**Notice:** in the [preParsing](#preParsing) hook, `request.body` will always be `null`, because the body parsing happens before the [preValidation](#preValidation) hook.

>>>>>>> 9b533f50
### preValidation
```js
fastify.addHook('preValidation', (request, reply, done) => {
  // Some code
  done()
})
```
Or `async/await`:
```js
fastify.addHook('preValidation', async (request, reply) => {
  // Some code
  await asyncMethod()
  return
})
```
<<<<<<< HEAD
**Notice:** in the [preValidation](#preValidation) hook, `request.body` will always be `null`, because the body parsing happens before the [preHandler](#preHandler) hook.
=======
>>>>>>> 9b533f50

### preHandler
```js
fastify.addHook('preHandler', (request, reply, done) => {
  // some code
  done()
})
```
Or `async/await`:
```js
fastify.addHook('preHandler', async (request, reply) => {
  // Some code
  await asyncMethod()
  return
})
```
### preSerialization

If you are using the `preSerialization` hook, you can change (or replace) the payload before it is serialized. For example:

```js
fastify.addHook('preSerialization', (request, reply, payload, done) => {
  const err = null;
  const newPayload = { wrapped: payload }
  done(err, newPayload)
})
```
Or `async/await`
```js
fastify.addHook('preSerialization', async (request, reply, payload) => {
  return { wrapped: payload }
})
```

Note: the hook is NOT called if the payload is a `string`, a `Buffer`, a `stream` or `null`.

### onError
```js
fastify.addHook('onError', (request, reply, error, done) => {
  // Some code
  done()
})
```
Or `async/await`:
```js
fastify.addHook('onError', async (request, reply, error) => {
  // Useful for custom error logging
  // You should not use this hook to update the error
})
```
This hook is useful if you need to do some custom error logging or add some specific header in case of error.<br/>
It is not intended for changing the error, and calling `reply.send` will throw an exception.<br/>
This hook will be executed only after the `customErrorHandler` has been executed, and only if the `customErrorHandler` sends an error back to the user *(Note that the default `customErrorHandler` always sends the error back to the user)*.<br/>
**Notice:** unlike the other hooks, pass an error to the `done` function is not supported.

### onSend
If you are using the `onSend` hook, you can change the payload. For example:

```js
fastify.addHook('onSend', (request, reply, payload, done) => {
  const err = null;
  const newPayload = payload.replace('some-text', 'some-new-text')
  done(err, newPayload)
})
```
Or `async/await`:
```js
fastify.addHook('onSend', async (request, reply, payload) => {
  const newPayload = payload.replace('some-text', 'some-new-text')
  return newPayload
})
```

You can also clear the payload to send a response with an empty body by replacing the payload with `null`:

```js
fastify.addHook('onSend', (request, reply, payload, done) => {
  reply.code(304)
  const newPayload = null
  done(null, newPayload)
})
```

> You can also send an empty body by replacing the payload with the empty string `''`, but be aware that this will cause the `Content-Length` header to be set to `0`, whereas the `Content-Length` header will not be set if the payload is `null`.

Note: If you change the payload, you may only change it to a `string`, a `Buffer`, a `stream`, or `null`.


### onResponse
```js

fastify.addHook('onResponse', (request, reply, done) => {
  // Some code
  done()
})
```
Or `async/await`:
```js
fastify.addHook('onResponse', async (request, reply) => {
  // Some code
  await asyncMethod()
  return
})
```

The `onResponse` hook is executed when a response has been sent, so you will not be able to send more data to the client. It can however be useful for sending data to external services, for example to gather statistics.

### Manage Errors from a hook
If you get an error during the execution of your hook, just pass it to `done()` and Fastify will automatically close the request and send the appropriate error code to the user.

```js
fastify.addHook('onRequest', (request, reply, done) => {
  done(new Error('Some error'))
})
```

If you want to pass a custom error code to the user, just use `reply.code()`:
```js
fastify.addHook('preHandler', (request, reply, done) => {
  reply.code(400)
  done(new Error('Some error'))
})
```

*The error will be handled by [`Reply`](https://github.com/fastify/fastify/blob/master/docs/Reply.md#errors).*

### Respond to a request from a hook
<<<<<<< HEAD
If needed, you can respond to a request before you reach the route handler, for example when implementing an authentication hook. If you are using `onRequest` or `preHandler` use `reply.send`; if you are using a middleware, use `res.end`.
=======

If needed, you can respond to a request before you reach the route handler,
for example when implementing an authentication hook.
Replying from an hook implies that the hook chain is __stopped__ and
the rest of hooks and the handlers are not executed. If the hook is
using the callback approach, i.e. it is not an `async` function or it
returns a `Promise`, it is as simple as calling `reply.send()` and avoiding
calling the callback. If the hook is `async`, `reply.send()` __must__ be
called _before_ the function returns or the promise resolves, otherwise the
request will proceed. When `reply.send()` is called outside of the
promise chain, it is important to `return reply` otherwise the request
will be executed twice.

It is important to __not mix callbacks and `async`/`Promise`__, otherwise
the hook chain will be executed twice.

If you are using `onRequest` or `preHandler` use `reply.send`; if you are using a middleware, use `res.end`.
>>>>>>> 9b533f50

```js
fastify.addHook('onRequest', (request, reply, done) => {
  reply.send('Early response')
})

// Works with async functions too
fastify.addHook('preHandler', async (request, reply) => {
  await something()
  reply.send({ hello: 'world' })
  return reply // optional in this case, but it is a good practice
})
```

If you want to respond with a stream, you should avoid using an `async` function for the hook. If you must use an `async` function, your code will need to follow the pattern in [test/hooks-async.js](https://github.com/fastify/fastify/blob/94ea67ef2d8dce8a955d510cd9081aabd036fa85/test/hooks-async.js#L269-L275).

```js
fastify.addHook('onRequest', (request, reply, done) => {
  const stream = fs.createReadStream('some-file', 'utf8')
  reply.send(stream)
})
```

If you are sending a response without `await` on it, make sure to always
`return reply`:

```js
fastify.addHook('preHandler', async (request, reply) => {
  setImmediate(() => { reply.send('hello') })

  // This is needed to signal the handler to wait for a response
  // to be sent outside of the promise chain
  return reply
})

fastify.addHook('preHandler', async (request, reply) => {
  // the fastify-static plugin will send a file asynchronously,
  // so we should return reply
  reply.sendFile('myfile')
  return reply
})
```

## Application Hooks

<<<<<<< HEAD
You can hook into the application-lifecycle as well.
=======
You can hook into the application-lifecycle as well. It's important to note that these hooks aren't fully encapsulated. The `this` inside the hooks are encapsulated but the handlers can respond to an event outside the encapsulation boundaries.
>>>>>>> 9b533f50

- [onClose](#onclose)
- [onRoute](#onroute)
- [onRegister](#onregister)

<a name="on-close"></a>

### onClose
Triggered when `fastify.close()` is invoked to stop the server. It is useful when [plugins](https://github.com/fastify/fastify/blob/master/docs/Plugins.md) need a "shutdown" event, for example to close an open connection to a database.<br>
The first argument is the Fastify instance, the second one the `done` callback.
```js
fastify.addHook('onClose', (instance, done) => {
  // Some code
  done()
})
```
<a name="on-route"></a>
### onRoute
<<<<<<< HEAD
Triggered when a new route is registered. Listeners are passed a `routeOptions` object as the sole parameter. The interface is synchronous, and, as such, the listeners do not get passed a callback. This hook is encapsulated.
=======
Triggered when a new route is registered. Listeners are passed a `routeOptions` object as the sole parameter. The interface is synchronous, and, as such, the listeners do not get passed a callback.
>>>>>>> 9b533f50
```js
fastify.addHook('onRoute', (routeOptions) => {
  //Some code
  routeOptions.method
  routeOptions.schema
  routeOptions.url
  routeOptions.bodyLimit
  routeOptions.logLevel
  routeOptions.logSerializers
  routeOptions.prefix
})
```

If you are authoring a plugin and you need to customize application routes, like modifying the options or adding new route hooks, this is the right place.

```js
fastify.addHook('onRoute', (routeOptions) => {
  function onPreSerialization(request, reply, payload, done) {
    // Your code
    done(null, payload)
  }
  // preSerialization can be an array or undefined
  routeOptions.preSerialization = [...(routeOptions.preSerialization || []), onPreSerialization]
})
```

<a name="on-register"></a>
### onRegister
Triggered when a new plugin is registered and a new encapsulation context is created. The hook will be executed **before** the registered code.<br/>
<<<<<<< HEAD
This hook can be useful if you are developing a plugin that needs to know when a plugin context is formed, and you want to operate in that specific context, thus this hook is encapsulated.<br/>
=======
This hook can be useful if you are developing a plugin that needs to know when a plugin context is formed, and you want to operate in that specific context.<br/>
>>>>>>> 9b533f50
**Note:** This hook will not be called if a plugin is wrapped inside [`fastify-plugin`](https://github.com/fastify/fastify-plugin).
```js
fastify.decorate('data', [])

fastify.register(async (instance, opts) => {
  instance.data.push('hello')
  console.log(instance.data) // ['hello']

  instance.register(async (instance, opts) => {
    instance.data.push('world')
    console.log(instance.data) // ['hello', 'world']
  }, { prefix: '/hola' })
}, { prefix: '/ciao' })

fastify.register(async (instance, opts) => {
  console.log(instance.data) // []
}, { prefix: '/hello' })

<<<<<<< HEAD
fastify.addHook('onRegister', (instance) => {
=======
fastify.addHook('onRegister', (instance, opts) => {
>>>>>>> 9b533f50
  // Create a new array from the old one
  // but without keeping the reference
  // allowing the user to have encapsulated
  // instances of the `data` property
  instance.data = instance.data.slice()

  // the options of the new registered instance
  console.log(opts.prefix)
})
```

<a name="scope"></a>
## Scope
Except for [onClose](#onclose), all hooks are encapsulated. This means that you can decide where your hooks should run by using `register` as explained in the [plugins guide](https://github.com/fastify/fastify/blob/master/docs/Plugins-Guide.md). If you pass a function, that function is bound to the right Fastify context and from there you have full access to the Fastify API.

```js
fastify.addHook('onRequest', function (request, reply, done) {
  const self = this // Fastify context
  done()
})
```

Note that the Fastify context in each hook is the same as the plugin where the route was registered, for example:

```js
fastify.addHook('onRequest', async function (req, reply) {
  if (req.raw.url === '/nested') {
    assert.strictEqual(this.foo, 'bar')
  } else {
    assert.strictEqual(this.foo, undefined)
  }
})

fastify.get('/', async function (req, reply) {
  assert.strictEqual(this.foo, undefined)
  return { hello: 'world' }
})

fastify.register(async function plugin (fastify, opts) {
  fastify.decorate('foo', 'bar')

  fastify.get('/nested', async function (req, reply) {
    assert.strictEqual(this.foo, 'bar')
    return { hello: 'world' }
  })
})
```

Warn: if you declare the function with an [arrow function](https://developer.mozilla.org/en-US/docs/Web/JavaScript/Reference/Functions/Arrow_functions), the `this` will not be Fastify, but the one of the current scope.

<a name="route-hooks"></a>

## Route level hooks
You can declare one or more custom [onRequest](#onRequest), [onReponse](#onResponse), [preParsing](#preParsing), [preValidation](#preValidation), [preHandler](#preHandler) and [preSerialization](#preSerialization) hook(s) that will be **unique** for the route.
If you do so, those hooks are always executed as the last hook in their category. <br/>
This can be useful if you need to implement authentication, where the [preParsing](#preParsing) or [preValidation](#preValidation) hooks are exactly what you need.
Multiple route-level hooks can also be specified as an array.

```js
fastify.addHook('onRequest', (request, reply, done) => {
  // Your code
  done()
})

fastify.addHook('onResponse', (request, reply, done) => {
  // your code
  done()
})

fastify.addHook('preParsing', (request, reply, done) => {
  // Your code
  done()
})

fastify.addHook('preValidation', (request, reply, done) => {
  // Your code
  done()
})

fastify.addHook('preHandler', (request, reply, done) => {
  // Your code
  done()
})

fastify.addHook('preSerialization', (request, reply, payload, done) => {
  // Your code
  done(null, payload)
})

fastify.route({
  method: 'GET',
  url: '/',
  schema: { ... },
  onRequest: function (request, reply, done) {
    // This hook will always be executed after the shared `onRequest` hooks
    done()
  },
  onResponse: function (request, reply, done) {
    // this hook will always be executed after the shared `onResponse` hooks
    done()
  },
  preParsing: function (request, reply, done) {
    // This hook will always be executed after the shared `preParsing` hooks
    done()
  },
  preValidation: function (request, reply, done) {
    // This hook will always be executed after the shared `preValidation` hooks
    done()
  },
  preHandler: function (request, reply, done) {
    // This hook will always be executed after the shared `preHandler` hooks
    done()
  },
  // // Example with an array. All hooks support this syntax.
  //
  // preHandler: [function (request, reply, done) {
  //   // This hook will always be executed after the shared `preHandler` hooks
  //   done()
  // }],
  preSerialization: (request, reply, payload, done) => {
    // This hook will always be executed after the shared `preSerialization` hooks
    done(null, payload)
  },
  handler: function (request, reply) {
    reply.send({ hello: 'world' })
  }
})
```

**Note**: both options also accept an array of functions.<|MERGE_RESOLUTION|>--- conflicted
+++ resolved
@@ -48,11 +48,7 @@
 })
 ```
 
-<<<<<<< HEAD
-**Notice:** in the [onRequest](#onRequest) hook, `request.body` will always be `null`, because the body parsing happens before the [preHandler](#preHandler) hook.
-=======
 **Notice:** in the [onRequest](#onRequest) hook, `request.body` will always be `null`, because the body parsing happens before the [preValidation](#preValidation) hook.
->>>>>>> 9b533f50
 
 ### preParsing
 ```js
@@ -69,12 +65,9 @@
   return
 })
 ```
-<<<<<<< HEAD
-=======
 
 **Notice:** in the [preParsing](#preParsing) hook, `request.body` will always be `null`, because the body parsing happens before the [preValidation](#preValidation) hook.
 
->>>>>>> 9b533f50
 ### preValidation
 ```js
 fastify.addHook('preValidation', (request, reply, done) => {
@@ -90,10 +83,7 @@
   return
 })
 ```
-<<<<<<< HEAD
-**Notice:** in the [preValidation](#preValidation) hook, `request.body` will always be `null`, because the body parsing happens before the [preHandler](#preHandler) hook.
-=======
->>>>>>> 9b533f50
+**Notice:** in the [preValidation](#preValidation) hook, `request.body` will always be `null`, because the body parsing happens before the [preValidation](#preHandler) hook.
 
 ### preHandler
 ```js
@@ -221,9 +211,6 @@
 *The error will be handled by [`Reply`](https://github.com/fastify/fastify/blob/master/docs/Reply.md#errors).*
 
 ### Respond to a request from a hook
-<<<<<<< HEAD
-If needed, you can respond to a request before you reach the route handler, for example when implementing an authentication hook. If you are using `onRequest` or `preHandler` use `reply.send`; if you are using a middleware, use `res.end`.
-=======
 
 If needed, you can respond to a request before you reach the route handler,
 for example when implementing an authentication hook.
@@ -241,7 +228,6 @@
 the hook chain will be executed twice.
 
 If you are using `onRequest` or `preHandler` use `reply.send`; if you are using a middleware, use `res.end`.
->>>>>>> 9b533f50
 
 ```js
 fastify.addHook('onRequest', (request, reply, done) => {
@@ -287,11 +273,7 @@
 
 ## Application Hooks
 
-<<<<<<< HEAD
 You can hook into the application-lifecycle as well.
-=======
-You can hook into the application-lifecycle as well. It's important to note that these hooks aren't fully encapsulated. The `this` inside the hooks are encapsulated but the handlers can respond to an event outside the encapsulation boundaries.
->>>>>>> 9b533f50
 
 - [onClose](#onclose)
 - [onRoute](#onroute)
@@ -310,11 +292,7 @@
 ```
 <a name="on-route"></a>
 ### onRoute
-<<<<<<< HEAD
 Triggered when a new route is registered. Listeners are passed a `routeOptions` object as the sole parameter. The interface is synchronous, and, as such, the listeners do not get passed a callback. This hook is encapsulated.
-=======
-Triggered when a new route is registered. Listeners are passed a `routeOptions` object as the sole parameter. The interface is synchronous, and, as such, the listeners do not get passed a callback.
->>>>>>> 9b533f50
 ```js
 fastify.addHook('onRoute', (routeOptions) => {
   //Some code
@@ -344,11 +322,7 @@
 <a name="on-register"></a>
 ### onRegister
 Triggered when a new plugin is registered and a new encapsulation context is created. The hook will be executed **before** the registered code.<br/>
-<<<<<<< HEAD
 This hook can be useful if you are developing a plugin that needs to know when a plugin context is formed, and you want to operate in that specific context, thus this hook is encapsulated.<br/>
-=======
-This hook can be useful if you are developing a plugin that needs to know when a plugin context is formed, and you want to operate in that specific context.<br/>
->>>>>>> 9b533f50
 **Note:** This hook will not be called if a plugin is wrapped inside [`fastify-plugin`](https://github.com/fastify/fastify-plugin).
 ```js
 fastify.decorate('data', [])
@@ -367,11 +341,7 @@
   console.log(instance.data) // []
 }, { prefix: '/hello' })
 
-<<<<<<< HEAD
-fastify.addHook('onRegister', (instance) => {
-=======
 fastify.addHook('onRegister', (instance, opts) => {
->>>>>>> 9b533f50
   // Create a new array from the old one
   // but without keeping the reference
   // allowing the user to have encapsulated

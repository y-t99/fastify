<h1 align="center">Fastify</h1>

<a name="factory"></a>
## Factory

The Fastify module exports a factory function that is used to create new
<code><b>Fastify server</b></code> instances. This factory function accepts
an options object which is used to customize the resulting instance. This
document describes the properties available in that options object.

- [http2](./Server.md#http2)
- [https](./Server.md#https)
- [connectionTimeout](./Server.md#connectiontimeout)
- [keepAliveTimeout](./Server.md#keepalivetimeout)
- [maxRequestsPerSocket](./Server.md#maxRequestsPerSocket)
- [ignoreTrailingSlash](./Server.md#ignoretrailingslash)
- [maxParamLength](./Server.md#maxparamlength)
- [onProtoPoisoning](./Server.md#onprotopoisoning)
- [onConstructorPoisoning](./Server.md#onconstructorpoisoning)
- [logger](./Server.md#logger)
- [serverFactory](./Server.md#serverfactory)
- [jsonShorthand](./Server.md#jsonshorthand)
- [caseSensitive](./Server.md#casesensitive)
- [requestIdHeader](./Server.md#requestidheader)
- [requestIdLogLabel](./Server.md#requestidloglabel)
- [genReqId](./Server.md#genreqid)
- [trustProxy](./Server.md#trustProxy)
- [pluginTimeout](./Server.md#plugintimeout)
- [querystringParser](./Server.md#querystringparser)
- [exposeHeadRoutes](./Server.md#exposeheadroutes)
- [constraints](./Server.md#constraints)
- [return503OnClosing](./Server.md#return503onclosing)
- [ajv](./Server.md#ajv)
- [serializerOpts](./Server.md#serializeropts)
- [http2SessionTimeout](./Server.md#http2sessiontimeout)
- [frameworkErrors](./Server.md#frameworkerrors)
- [clientErrorHandler](./Server.md#clienterrorhandler)
- [rewriteUrl](./Server.md#rewriteurl)
- [Instance](./Server.md#instance)
- [Server Methods](./Server.md#server-methods)
- [initialConfig](./Server.md#initialConfig)


<a name="factory-http2"></a>
### `http2`

If `true` Node.js core's [HTTP/2](https://nodejs.org/dist/latest-v14.x/docs/api/http2.html) module is used for binding the socket.

+ Default: `false`

<a name="factory-https"></a>
### `https`

An object used to configure the server's listening socket for TLS. The options
are the same as the Node.js core
[`createServer` method](https://nodejs.org/dist/latest-v14.x/docs/api/https.html#https_https_createserver_options_requestlistener).
When this property is `null`, the socket will not be configured for TLS.

This option also applies when the
<a href="./Server.md#factory-http2">
<code><b>http2</b></code>
</a> option is set.

+ Default: `null`

<a name="factory-connection-timeout"></a>
### `connectionTimeout`

Defines the server timeout in milliseconds. See documentation for
[`server.timeout` property](https://nodejs.org/api/http.html#http_server_timeout)
to understand the effect of this option. When `serverFactory` option is
specified, this option is ignored.

+ Default: `0` (no timeout)

<a name="factory-keep-alive-timeout"></a>
### `keepAliveTimeout`

Defines the server keep-alive timeout in milliseconds. See documentation for
[`server.keepAliveTimeout` property](https://nodejs.org/api/http.html#http_server_keepalivetimeout)
to understand the effect of this option. This option only applies when HTTP/1
is in use. Also, when `serverFactory` option is specified, this option is ignored.

+ Default: `72000` (72 seconds)

<a name="factory-max-requests-per-socket"></a>
### `maxRequestsPerSocket`

Defines the maximum number of requests socket can handle before closing keep alive connection. See documentation for
[`server.maxRequestsPerSocket` property](https://nodejs.org/dist/latest/docs/api/http.html#http_server_maxrequestspersocket)
to understand the effect of this option. This option only applies when HTTP/1.1
is in use. Also, when `serverFactory` option is specified, this option is ignored.
>  At the time of this writing, only node version greater or equal to 16.10.0 support this option. Check the Node.js documentation for availability in the version you are running.

+ Default: `0` (no limit)

<a name="factory-ignore-slash"></a>
### `ignoreTrailingSlash`

Fastify uses [find-my-way](https://github.com/delvedor/find-my-way) to handle
routing. This option may be set to `true` to ignore trailing slashes in routes.
This option applies to *all* route registrations for the resulting server
instance.

+ Default: `false`

```js
const fastify = require('fastify')({
  ignoreTrailingSlash: true
})

// registers both "/foo" and "/foo/"
fastify.get('/foo/', function (req, reply) {
  reply.send('foo')
})

// registers both "/bar" and "/bar/"
fastify.get('/bar', function (req, reply) {
  reply.send('bar')
})
```

<a name="factory-max-param-length"></a>
### `maxParamLength`
You can set a custom length for parameters in parametric (standard, regex, and multi) routes by using `maxParamLength` option; the default value is 100 characters.<br>
This can be useful especially if you have some regex based route, protecting you against [DoS attacks](https://www.owasp.org/index.php/Regular_expression_Denial_of_Service_-_ReDoS).<br>
*If the maximum length limit is reached, the not found route will be invoked.*

<a name="factory-body-limit"></a>
### `bodyLimit`

Defines the maximum payload, in bytes, the server is allowed to accept.

+ Default: `1048576` (1MiB)

<a name="factory-on-proto-poisoning"></a>
### `onProtoPoisoning`

Defines what action the framework must take when parsing a JSON object
with `__proto__`. This functionality is provided by
[secure-json-parse](https://github.com/fastify/secure-json-parse).
See https://hueniverse.com/a-tale-of-prototype-poisoning-2610fa170061
for more details about prototype poisoning attacks.

Possible values are `'error'`, `'remove'` and `'ignore'`.

+ Default: `'error'`

<a name="factory-on-constructor-poisoning"></a>
### `onConstructorPoisoning`

Defines what action the framework must take when parsing a JSON object
with `constructor`. This functionality is provided by
[secure-json-parse](https://github.com/fastify/secure-json-parse).
See https://hueniverse.com/a-tale-of-prototype-poisoning-2610fa170061
for more details about prototype poisoning attacks.

Possible values are `'error'`, `'remove'` and `'ignore'`.

+ Default: `'error'`

<a name="factory-logger"></a>
### `logger`

Fastify includes built-in logging via the [Pino](https://getpino.io/) logger.
This property is used to configure the internal logger instance.

The possible values this property may have are:

+ Default: `false`. The logger is disabled. All logging methods will point to a
null logger [abstract-logging](https://npm.im/abstract-logging) instance.

+ `pinoInstance`: a previously instantiated instance of Pino. The internal
logger will point to this instance.

+ `object`: a standard Pino [options object](https://github.com/pinojs/pino/blob/c77d8ec5ce/docs/API.md#constructor).
This will be passed directly to the Pino constructor. If the following properties
are not present on the object, they will be added accordingly:
    * `level`: the minimum logging level. If not set, it will be set to `'info'`.
    * `serializers`: a hash of serialization functions. By default, serializers
      are added for `req` (incoming request objects), `res` (outgoing response
      objects), and `err` (standard `Error` objects). When a log method receives
      an object with any of these properties then the respective serializer will
      be used for that property. For example:
        ```js
        fastify.get('/foo', function (req, res) {
          req.log.info({req}) // log the serialized request object
          res.send('foo')
        })
        ```
      Any user-supplied serializer will override the default serializer of the
      corresponding property.
+ `loggerInstance`: a custom logger instance. The logger must conform to the Pino
interface by having the following methods: `info`, `error`, `debug`, `fatal`, `warn`, `trace`, `child`. For example:
  ```js
  const pino = require('pino')();

  const customLogger = {
    info: function (o, ...n) {},
    warn: function (o, ...n) {},
    error: function (o, ...n) {},
    fatal: function (o, ...n) {},
    trace: function (o, ...n) {},
    debug: function (o, ...n) {},
    child: function() {
      const child = Object.create(this);
      child.pino = pino.child(...arguments);
      return child;
    },
  };

  const fastify = require('fastify')({logger: customLogger});
  ```

<a name="factory-disable-request-logging"></a>
### `disableRequestLogging`
By default, when logging is enabled, Fastify will issue an `info` level log
message when a request is received and when the response for that request has
been sent. By setting this option to `true`, these log messages will be disabled.
This allows for more flexible request start and end logging by attaching
custom `onRequest` and `onResponse` hooks.

+ Default: `false`

```js
// Examples of hooks to replicate the disabled functionality.
fastify.addHook('onRequest', (req, reply, done) => {
  req.log.info({ url: req.raw.url, id: req.id }, 'received request')
  done()
})

fastify.addHook('onResponse', (req, reply, done) => {
  req.log.info({ url: req.raw.originalUrl, statusCode: reply.raw.statusCode }, 'request completed')
  done()
})
```

Please note that this setting will also disable an error log written by the default `onResponse` hook on reply callback errors.

<a name="custom-http-server"></a>
### `serverFactory`
You can pass a custom HTTP server to Fastify by using the `serverFactory` option.<br/>
`serverFactory` is a function that takes a `handler` parameter, which takes the `request` and `response` objects as parameters, and an options object, which is the same you have passed to Fastify.

```js
const serverFactory = (handler, opts) => {
  const server = http.createServer((req, res) => {
    handler(req, res)
  })

  return server
}

const fastify = Fastify({ serverFactory })

fastify.get('/', (req, reply) => {
  reply.send({ hello: 'world' })
})

fastify.listen(3000)
```

Internally Fastify uses the API of Node core HTTP server, so if you are using a custom server you must be sure to have the same API exposed. If not, you can enhance the server instance inside the `serverFactory` function before the `return` statement.<br/>

<a name="schema-json-shorthand"></a>
### `jsonShorthand`

+ Default: `true`

Internally, and by default, Fastify will automatically infer the root properties of JSON Schemas if it does not find valid root properties according to the JSON Schema spec. If you wish to implement your own schema validation compiler, for example: to parse schemas as JTD instead of JSON Schema, then you can explicitly set this option to `false` to make sure the schemas you receive are unmodified and are not being treated internally as JSON Schema.

```js
const AjvJTD = require('ajv/dist/jtd'/* only valid for AJV v7+ */)
const ajv = new AjvJTD({
  // This would let you throw at start for invalid JTD schema objects
  allErrors: process.env.NODE_ENV === 'development'
})
const fastify = Fastify({ jsonShorthand: false })
fastify.setValidatorCompiler(({ schema }) => {
  return ajv.compile(schema)
})
fastify.post('/', {
  schema: {
    body: {
      properties: {
        foo: { type: 'uint8' }
      }
    }
  },
  handler (req, reply) { reply.send({ ok: 1 }) }
})
```

**Note: Fastify does not currently throw on invalid schemas, so if you turn this off in an existing project, you need to be careful that none of your existing schemas become invalid as a result, since they will be treated as a catch-all.**

<a name="factory-case-sensitive"></a>
### `caseSensitive`

By default, value equal to `true`, routes are registered as case sensitive. That is, `/foo` is not equivalent to `/Foo`. When set to `false`, routes are registered in a fashion such that `/foo` is equivalent to `/Foo` which is equivalent to `/FOO`.

By setting `caseSensitive` to `false`, all paths will be matched as lowercase, but the route parameters or wildcards will maintain their original letter casing.

```js
fastify.get('/user/:username', (request, reply) => {
  // Given the URL: /USER/NodeJS
  console.log(request.params.username) // -> 'NodeJS'
})
```

Please note that setting this option to `false` goes against
[RFC3986](https://tools.ietf.org/html/rfc3986#section-6.2.2.1).

Also note, this setting will not affect query strings. If you want to change the way query strings are handled take a look at [`querystringParser`](./Server.md#querystringparser).

<a name="factory-request-id-header"></a>
### `requestIdHeader`

The header name used to know the request-id. See [the request-id](Logging.md#logging-request-id) section.

+ Default: `'request-id'`

<a name="factory-request-id-log-label"></a>
### `requestIdLogLabel`

Defines the label used for the request identifier when logging the request.

+ Default: `'reqId'`

<a name="factory-gen-request-id"></a>
### `genReqId`

Function for generating the request-id. It will receive the incoming request as a parameter.

+ Default: `value of 'request-id' header if provided or monotonically increasing integers`

Especially in distributed systems, you may want to override the default ID generation behavior as shown below. For generating `UUID`s you may want to check out [hyperid](https://github.com/mcollina/hyperid)

```js
let i = 0
const fastify = require('fastify')({
  genReqId: function (req) { return i++ }
})
```

**Note: genReqId will _not_ be called if the header set in <code>[requestIdHeader](#requestidheader)</code> is available (defaults to 'request-id').**

<a name="factory-trust-proxy"></a>
### `trustProxy`

By enabling the `trustProxy` option, Fastify will know that it is sitting behind a proxy and that the `X-Forwarded-*` header fields may be trusted, which otherwise may be easily spoofed.

```js
const fastify = Fastify({ trustProxy: true })
```

+ Default: `false`
+ `true/false`: Trust all proxies (`true`) or do not trust any proxies (`false`).
+ `string`: Trust only given IP/CIDR (e.g. `'127.0.0.1'`). May be a list of comma separated values (e.g. `'127.0.0.1,192.168.1.1/24'`).
+ `Array<string>`: Trust only given IP/CIDR list (e.g. `['127.0.0.1']`).
+ `number`: Trust the nth hop from the front-facing proxy server as the client.
+ `Function`: Custom trust function that takes `address` as first arg
    ```js
    function myTrustFn(address, hop) {
      return address === '1.2.3.4' || hop === 1
    }
    ```

For more examples, refer to the [`proxy-addr`](https://www.npmjs.com/package/proxy-addr) package.

You may access the `ip`, `ips`, `hostname` and `protocol` values on the [`request`](Request.md) object.

```js
fastify.get('/', (request, reply) => {
  console.log(request.ip)
  console.log(request.ips)
  console.log(request.hostname)
  console.log(request.protocol)
})
```

**Note: if a request contains multiple <code>x-forwarded-host</code> or <code>x-forwarded-proto</code> headers, it is only the last one that is used to derive <code>request.hostname</code> and <code>request.protocol</code>**

<a name="plugin-timeout"></a>
### `pluginTimeout`

The maximum amount of time in *milliseconds* in which a plugin can load.
If not, [`ready`](Server.md#ready)
will complete with an `Error` with code `'ERR_AVVIO_PLUGIN_TIMEOUT'`.

+ Default: `10000`

<a name="factory-querystring-parser"></a>
### `querystringParser`

The default query string parser that Fastify uses is the Node.js's core `querystring` module.<br/>
You can change this default setting by passing the option `querystringParser` and use a custom one, such as [`qs`](https://www.npmjs.com/package/qs).

```js
const qs = require('qs')
const fastify = require('fastify')({
  querystringParser: str => qs.parse(str)
})
```

You can also use Fastify's default parser but change some handling behaviour, like the example below for case insensitive keys and values:

```js
const querystring = require('querystring')
const fastify = require('fastify')({
  querystringParser: str => querystring.parse(str.toLowerCase())
})
```

Note, if you only want the keys (and not the values) to be case insensitive we recommend using a custom parser to convert only the keys to lowercase.

<a name="exposeHeadRoutes"></a>
### `exposeHeadRoutes`

Automatically creates a sibling `HEAD` route for each `GET` route defined. If you want a custom `HEAD` handler without disabling this option, make sure to define it before the `GET` route.

+ Default: `true`

<a name="constraints"></a>
### `constraints`

Fastify's built in route constraints are provided by `find-my-way`, which allow constraining routes by `version` or `host`. You are able to add new constraint strategies, or override the built in strategies by providing a `constraints` object with strategies for `find-my-way`. You can find more information on constraint strategies in the [find-my-way](https://github.com/delvedor/find-my-way) documentation.

```js
const customVersionStrategy = {
  storage: function () {
    let versions = {}
    return {
      get: (version) => { return versions[version] || null },
      set: (version, store) => { versions[version] = store },
      del: (version) => { delete versions[version] },
      empty: () => { versions = {} }
    }
  },
  deriveVersion: (req, ctx) => {
    return req.headers['accept']
  }
}

const fastify = require('fastify')({
  constraints: {
    version: customVersionStrategy
  }
})
```

<a name="factory-return-503-on-closing"></a>
### `return503OnClosing`

Returns 503 after calling `close` server method.
If `false`, the server routes the incoming request as usual.

+ Default: `true`

<a name="factory-ajv"></a>
### `ajv`

Configure the Ajv v8 instance used by Fastify without providing a custom one.
The default configuration is explained in the [#schema-validator](Validation-and-Serialization.md#schema-validator) section.

```js
const fastify = require('fastify')({
  ajv: {
    customOptions: {
      removeAdditional: 'all' // Refer to [ajv options](https://ajv.js.org/#options)
    },
    plugins: [
      require('ajv-merge-patch'),
      [require('ajv-keywords'), 'instanceof']
      // Usage: [plugin, pluginOptions] - Plugin with options
      // Usage: plugin - Plugin without options
    ]
  }
})
```

<a name="serializer-opts"></a>
### `serializerOpts`

Customize the options of the default [`fast-json-stringify`](https://github.com/fastify/fast-json-stringify#options) instance that serialize the response's payload:

```js
const fastify = require('fastify')({
  serializerOpts: {
    rounding: 'ceil'
  }
})
```

<a name="http2-session-timeout"></a>
### `http2SessionTimeout`

Set a default
[timeout](https://nodejs.org/api/http2.html#http2_http2session_settimeout_msecs_callback) to every incoming HTTP/2 session. The session will be closed on the timeout. Default: `72000` ms.

Note that this is needed to offer the graceful "close" experience when using HTTP/2. 
The low default has been chosen to mitigate denial of service attacks. 
When the server is behind a load balancer or can scale automatically this value can be 
increased to fit the use case. Node core defaults this to `0`. ` 

<a name="framework-errors"></a>
### `frameworkErrors`

+ Default: `null`

Fastify provides default error handlers for the most common use cases.
It is possible to override one or more of those handlers with custom code using this option.

*Note: Only `FST_ERR_BAD_URL` is implemented at the moment.*

```js
const fastify = require('fastify')({
  frameworkErrors: function (error, req, res) {
    if (error instanceof FST_ERR_BAD_URL) {
      res.code(400)
      return res.send("Provided url is not valid")
    } else {
      res.send(err)
    }
  }
})
```

<a name="client-error-handler"></a>
### `clientErrorHandler`

Set a [clientErrorHandler](https://nodejs.org/api/http.html#http_event_clienterror) that listens to `error` events emitted by client connections and responds with a `400`.

It is possible to override the default `clientErrorHandler` using this option.

+ Default:
```js
function defaultClientErrorHandler (err, socket) {
  if (err.code === 'ECONNRESET') {
    return
  }

  const body = JSON.stringify({
    error: http.STATUS_CODES['400'],
    message: 'Client Error',
    statusCode: 400
  })
  this.log.trace({ err }, 'client error')

  if (socket.writable) {
    socket.end(`HTTP/1.1 400 Bad Request\r\nContent-Length: ${body.length}\r\nContent-Type: application/json\r\n\r\n${body}`)
  }
}
```

*Note: `clientErrorHandler` operates with raw socket. The handler is expected to return a properly formed HTTP response that includes a status line, HTTP headers and a message body. Before attempting to write the socket, the handler should check if the socket is still writable as it may have already been destroyed.*

```js
const fastify = require('fastify')({
  clientErrorHandler: function (err, socket) {
    const body = JSON.stringify({
      error: {
        message: 'Client error',
        code: '400'
      }
    })

    // `this` is bound to fastify instance
    this.log.trace({ err }, 'client error')

    // the handler is responsible for generating a valid HTTP response
    socket.end(`HTTP/1.1 400 Bad Request\r\nContent-Length: ${body.length}\r\nContent-Type: application/json\r\n\r\n${body}`)
  }
})
```

<a name="rewrite-url"></a>
### `rewriteUrl`

Set a sync callback function that must return a string that allows rewriting URLs.

> Rewriting a URL will modify the `url` property of the `req` object

```js
function rewriteUrl (req) { // req is the Node.js HTTP request
  return req.url === '/hi' ? '/hello' : req.url;
}
```

Note that `rewriteUrl` is called _before_ routing, it is not encapsulated and it is an instance-wide configuration.

## Instance

### Server Methods

<a name="server"></a>
#### server
`fastify.server`: The Node core [server](https://nodejs.org/api/http.html#http_class_http_server) object as returned by the [**`Fastify factory function`**](Server.md).

<a name="after"></a>
#### after
Invoked when the current plugin and all the plugins
that have been registered within it have finished loading.
It is always executed before the method `fastify.ready`.

```js
fastify
  .register((instance, opts, done) => {
    console.log('Current plugin')
    done()
  })
  .after(err => {
    console.log('After current plugin')
  })
  .register((instance, opts, done) => {
    console.log('Next plugin')
    done()
  })
  .ready(err => {
    console.log('Everything has been loaded')
  })
```

In case `after()` is called without a function, it returns a `Promise`:

```js
fastify.register(async (instance, opts) => {
  console.log('Current plugin')
})

await fastify.after()
console.log('After current plugin')

fastify.register(async (instance, opts) => {
  console.log('Next plugin')
})

await fastify.ready()

console.log('Everything has been loaded')
```

<a name="ready"></a>
#### ready
Function called when all the plugins have been loaded.
It takes an error parameter if something went wrong.
```js
fastify.ready(err => {
  if (err) throw err
})
```
If it is called without any arguments, it will return a `Promise`:

```js
fastify.ready().then(() => {
  console.log('successfully booted!')
}, (err) => {
  console.log('an error happened', err)
})
```

<a name="listen"></a>
#### listen
Starts the server on the given port after all the plugins are loaded, internally waits for the `.ready()` event. The callback is the same as the Node core. By default, the server will listen on the address resolved by `localhost` when no specific address is provided (`127.0.0.1` or `::1` depending on the operating system). If listening on any available interface is desired, then specifying `0.0.0.0` for the address will listen on all IPv4 addresses. Using `::` for the address will listen on all IPv6 addresses and, depending on OS, may also listen on all IPv4 addresses. Be careful when deciding to listen on all interfaces; it comes with inherent [security risks](https://web.archive.org/web/20170831174611/https://snyk.io/blog/mongodb-hack-and-secure-defaults/).

```js
fastify.listen(3000, (err, address) => {
  if (err) {
    fastify.log.error(err)
    process.exit(1)
  }
})
```

Specifying an address is also supported:

```js
fastify.listen(3000, '127.0.0.1', (err, address) => {
  if (err) {
    fastify.log.error(err)
    process.exit(1)
  }
})
```

Specifying a backlog queue size is also supported:

```js
fastify.listen(3000, '127.0.0.1', 511, (err, address) => {
  if (err) {
    fastify.log.error(err)
    process.exit(1)
  }
})
```

Specifying options is also supported; the object is same as [options](https://nodejs.org/api/net.html#net_server_listen_options_callback) in the Node.js server listen:

```js
fastify.listen({ port: 3000, host: '127.0.0.1', backlog: 511 }, (err) => {
  if (err) {
    fastify.log.error(err)
    process.exit(1)
  }
})
```

If no callback is provided a Promise is returned:

```js
fastify.listen(3000)
  .then((address) => console.log(`server listening on ${address}`))
  .catch(err => {
    console.log('Error starting server:', err)
    process.exit(1)
  })
```

Specifying an address without a callback is also supported:

```js
fastify.listen(3000, '127.0.0.1')
  .then((address) => console.log(`server listening on ${address}`))
  .catch(err => {
    console.log('Error starting server:', err)
    process.exit(1)
  })
```

Specifying options without a callback is also supported:

```js
fastify.listen({ port: 3000, host: '127.0.0.1', backlog: 511 })
  .then((address) => console.log(`server listening on ${address}`))
  .catch(err => {
    console.log('Error starting server:', err)
    process.exit(1)
  })
```

When deploying to a Docker, and potentially other, containers, it is advisable to listen on `0.0.0.0` because they do not default to exposing mapped ports to `localhost`:

```js
fastify.listen(3000, '0.0.0.0', (err, address) => {
  if (err) {
    fastify.log.error(err)
    process.exit(1)
  }
})
```

If the `port` is omitted (or is set to zero), a random available port is automatically chosen (later available via `fastify.server.address().port`).

The default options of listen are:

```js
fastify.listen({
  port: 0,
  host: 'localhost',
  exclusive: false,
  readableAll: false,
  writableAll: false,
  ipv6Only: false
}, (err) => {})
```

<a name="getDefaultRoute"></a>
#### getDefaultRoute
Method to get the `defaultRoute` for the server:

```js
const defaultRoute = fastify.getDefaultRoute()
```

<a name="setDefaultRoute"></a>
#### setDefaultRoute
Method to set the `defaultRoute` for the server:

```js
const defaultRoute = function (req, res) {
  res.end('hello world')
}

fastify.setDefaultRoute(defaultRoute)
```

<a name="routing"></a>
#### routing
Method to access the `lookup` method of the internal router and match the request to the appropriate handler:

```js
fastify.routing(req, res)
```

<a name="route"></a>
#### route
Method to add routes to the server, it also has shorthand functions, check [here](Routes.md).

<a name="close"></a>
#### close
`fastify.close(callback)`: call this function to close the server instance and run the [`'onClose'`](Hooks.md#on-close) hook.<br>
Calling `close` will also cause the server to respond to every new incoming request with a `503` error and destroy that request.
See [`return503OnClosing` flags](Server.md#factory-return-503-on-closing) for changing this behavior.

If it is called without any arguments, it will return a Promise:

```js
fastify.close().then(() => {
  console.log('successfully closed!')
}, (err) => {
  console.log('an error happened', err)
})
```

<a name="decorate"></a>
#### decorate*
Function useful if you need to decorate the fastify instance, Reply or Request, check [here](Decorators.md).

<a name="register"></a>
#### register
Fastify allows the user to extend its functionality with plugins.
A plugin can be a set of routes, a server decorator, or whatever, check [here](Plugins.md).

<a name="addHook"></a>
#### addHook
Function to add a specific hook in the lifecycle of Fastify, check [here](Hooks.md).

<a name="prefix"></a>
#### prefix
The full path that will be prefixed to a route.

Example:

```js
fastify.register(function (instance, opts, done) {
  instance.get('/foo', function (request, reply) {
    // Will log "prefix: /v1"
    request.log.info('prefix: %s', instance.prefix)
    reply.send({ prefix: instance.prefix })
  })

  instance.register(function (instance, opts, done) {
    instance.get('/bar', function (request, reply) {
      // Will log "prefix: /v1/v2"
      request.log.info('prefix: %s', instance.prefix)
      reply.send({ prefix: instance.prefix })
    })

    done()
  }, { prefix: '/v2' })

  done()
}, { prefix: '/v1' })
```

<a name="pluginName"></a>
#### pluginName
Name of the current plugin. There are three ways to define a name (in order).

1. If you use [fastify-plugin](https://github.com/fastify/fastify-plugin) the metadata `name` is used.
2. If you `module.exports` a plugin the filename is used.
3. If you use a regular [function declaration](https://developer.mozilla.org/en-US/docs/Web/JavaScript/Guide/Functions#Defining_functions) the function name is used.

*Fallback*: The first two lines of your plugin will represent the plugin name. Newlines are replaced by ` -- `. This will help to identify the root cause when you deal with many plugins.

Important: If you have to deal with nested plugins, the name differs with the usage of the [fastify-plugin](https://github.com/fastify/fastify-plugin) because no new scope is created and therefore we have no place to attach contextual data. In that case, the plugin name will represent the boot order of all involved plugins in the format of `plugin-A -> plugin-B`.

<a name="log"></a>
#### log
The logger instance, check [here](Logging.md).

<a name="version"></a>
#### version
Fastify version of the instance. Used for plugin support. See [Plugins](Plugins.md#handle-the-scope) for information on how the version is used by plugins.

<a name="inject"></a>
#### inject
Fake HTTP injection (for testing purposes) [here](Testing.md#inject).

<a name="add-schema"></a>
#### addSchema
`fastify.addSchema(schemaObj)`, adds a JSON schema to the Fastify instance. This allows you to reuse it everywhere in your application just by using the standard `$ref` keyword.<br/>
To learn more, read the [Validation and Serialization](Validation-and-Serialization.md) documentation.

<a name="get-schemas"></a>
#### getSchemas
`fastify.getSchemas()`, returns a hash of all schemas added via `.addSchema`. The keys of the hash are the `$id`s of the JSON Schema provided.

<a name="get-schema"></a>
#### getSchema
`fastify.getSchema(id)`, return the JSON schema added with `.addSchema` and the matching `id`. It returns `undefined` if it is not found.

<a name="set-reply-serializer"></a>
#### setReplySerializer
Set the reply serializer for all the routes. This will be used as default if a [Reply.serializer(func)](Reply.md#serializerfunc) has not been set. The handler is fully encapsulated, so different plugins can set different error handlers.
Note: the function parameter is called only for status `2xx`. Check out the [`setErrorHandler`](Server.md#seterrorhandler) for errors.

```js
fastify.setReplySerializer(function (payload, statusCode){
  // serialize the payload with a sync function
  return `my serialized ${statusCode} content: ${payload}`
})
```

<a name="set-validator-compiler"></a>
#### setValidatorCompiler
Set the schema validator compiler for all routes. See [#schema-validator](Validation-and-Serialization.md#schema-validator).

<a name="set-schema-error-formatter"></a>
#### setSchemaErrorFormatter
Set the schema error formatter for all routes. See [#error-handling](Validation-and-Serialization.md#schemaerrorformatter).

<a name="set-serializer-resolver"></a>
#### setSerializerCompiler
Set the schema serializer compiler for all routes. See [#schema-serializer](Validation-and-Serialization.md#schema-serializer).
**Note:** [`setReplySerializer`](#set-reply-serializer) has priority if set!

<a name="validator-compiler"></a>
#### validatorCompiler
This property can be used to get the schema validator. If not set, it will be `null` until the server starts, then it will be a function with the signature `function ({ schema, method, url, httpPart })` that returns the input `schema` compiled to a function for validating data.
The input `schema` can access all the shared schemas added with [`.addSchema`](#add-schema) function.

<a name="serializer-compiler"></a>
#### serializerCompiler
This property can be used to get the schema serializer. If not set, it will be `null` until the server starts, then it will be a function with the signature `function ({ schema, method, url, httpPart })` that returns the input `schema` compiled to a function for validating data.
The input `schema` can access all the shared schemas added with [`.addSchema`](#add-schema) function.

<a name="schema-error-formatter"></a>
#### schemaErrorFormatter
This property can be used to set a function to format errors that happen while the `validationCompiler` fails to validate the schema. See [#error-handling](Validation-and-Serialization.md#schemaerrorformatter).

<a name="schema-controller"></a>
#### schemaController
This property can be used to fully manage: 
- `bucket`: where the schemas of your application will be stored
- `compilersFactory`: what module must compile the JSON schemas

It can be useful when your schemas are stored in another data structure that is unknown to Fastify.
See [issue #2446](https://github.com/fastify/fastify/issues/2446) for an example of what
this property helps to resolve.

Another use case is to tweak all the schemas processing.
Doing so it is possible to use Ajv v8 JTD or Standalone feature. To use such as JTD or the Standalone mode, refers to the [`@fastify/ajv-compiler` documentation](https://github.com/fastify/ajv-compiler#usage).

```js
const fastify = Fastify({
  schemaController: {
    /**
     * This factory is called whenever `fastify.register()` is called.
     * It may receive as input the schemas of the parent context if some schemas have been added.
     * @param {object} parentSchemas these schemas will be returned by the `getSchemas()` method function of the returned `bucket`.
     */
    bucket: function factory (parentSchemas) {
      return {
        addSchema (inputSchema) {
          // This function must store the schema added by the user.
          // This function is invoked when `fastify.addSchema()` is called.
        },
        getSchema (schema$id) {
          // This function must return the raw schema requested by the `schema$id`.
          // This function is invoked when `fastify.getSchema(id)` is called.
          return aSchema
        },
        getSchemas () {
          // This function must return all the schemas referenced by the routes schemas' $ref
          // It must return a JSON where the property is the schema `$id` and the value is the raw JSON Schema.
          const allTheSchemaStored = {
            'schema$id1': schema1,
            'schema$id2': schema2
          }
          return allTheSchemaStored
        }
      }
    },

    /**
     * The compilers factory let you fully control the validator and serializer
     * in the Fastify's lifecycle, providing the encapsulation to your compilers.
     */
    compilersFactory: {
      /**
       * This factory is called whenever a new validator instance is needed.
       * It may be called whenever `fastify.register()` is called only if new schemas have been added to the
       * encapsulation context.
       * It may receive as input the schemas of the parent context if some schemas have been added.
       * @param {object} externalSchemas these schemas will be returned by the `bucket.getSchemas()`. Needed to resolve the external references $ref.
       * @param {object} ajvServerOption the server `ajv` options to build your compilers accordingly 
       */
      buildValidator: function factory (externalSchemas, ajvServerOption) {
        // This factory function must return a schema validator compiler.
        // See [#schema-validator](Validation-and-Serialization.md#schema-validator) for details.
        const yourAjvInstance = new Ajv(ajvServerOption.customOptions)
        return function validatorCompiler ({ schema, method, url, httpPart }) {
          return yourAjvInstance.compile(schema)
        }
      },

      /**
       * This factory is called whenever a new serializer instance is needed.
       * It may be called whenever `fastify.register()` is called only if new schemas have been added to the
       * encapsulation context.
       * It may receive as input the schemas of the parent context if some schemas have been added.
       * @param {object} externalSchemas these schemas will be returned by the `bucket.getSchemas()`. Needed to resolve the external references $ref.
       * @param {object} serializerOptsServerOption the server `serializerOpts` options to build your compilers accordingly 
       */
      buildSerializer: function factory (externalSchemas, serializerOptsServerOption) {
        // This factory function must return a schema serializer compiler.
        // See [#schema-serializer](Validation-and-Serialization.md#schema-serializer) for details.
        return function serializerCompiler ({ schema, method, url, httpStatus }) {
          return data => JSON.stringify(data)
        }
      }
    }
  }
});
```

<<<<<<< HEAD
=======
##### Ajv 8 as default schema validator

Ajv 8 is the evolution of Ajv 6, and it has a lot of improvements and new features.
To use the new Ajv 8 features such as JTD or the Standalone mode, refer to the [`@fastify/ajv-compiler` documentation](https://github.com/fastify/ajv-compiler#usage).

To use Ajv 8 as default schema validator, you can use the following code:

```js
const AjvCompiler = require('@fastify/ajv-compiler') // It must be the v2.x.x version

// Note that the `format` schema's keyword is no longer supported on Ajv 8 by default.
// So you need to add it manually.
const ajvFormats = require('ajv-formats')

const app = fastify({
  ajv: {
    customOptions: {
      validateFormats: true
    },
    plugins: [ajvFormats]
  },
  schemaController: {
    compilersFactory: {
      buildValidator: AjvCompiler()
    }
  }
})

// Done! You can now use Ajv 8 options and keywords in your schemas!
```

>>>>>>> 4b389207
<a name="set-not-found-handler"></a>
#### setNotFoundHandler

`fastify.setNotFoundHandler(handler(request, reply))`: set the 404 handler. This call is encapsulated by prefix, so different plugins can set different not found handlers if a different [`prefix` option](Plugins.md#route-prefixing-option) is passed to `fastify.register()`. The handler is treated as a regular route handler so requests will go through the full [Fastify lifecycle](Lifecycle.md#lifecycle).

You can also register [`preValidation`](https://www.fastify.io/docs/latest/Hooks/#route-hooks) and [`preHandler`](https://www.fastify.io/docs/latest/Hooks/#route-hooks) hooks for the 404 handler.

_Note: The `preValidation` hook registered using this method will run for a route that Fastify does not recognize and **not** when a route handler manually calls [`reply.callNotFound`](Reply.md#call-not-found)_. In which case, only preHandler will be run.

```js
fastify.setNotFoundHandler({
  preValidation: (req, reply, done) => {
    // your code
    done()
  },
  preHandler: (req, reply, done) => {
    // your code
    done()
  }
}, function (request, reply) {
    // Default not found handler with preValidation and preHandler hooks
})

fastify.register(function (instance, options, done) {
  instance.setNotFoundHandler(function (request, reply) {
    // Handle not found request without preValidation and preHandler hooks
    // to URLs that begin with '/v1'
  })
  done()
}, { prefix: '/v1' })
```

Fastify calls setNotFoundHandler to add a default 404 handler at startup before plugins are registered. If you would like to augment the behavior of the default 404 handler, for example with plugins, you can call setNotFoundHandler with no arguments `fastify.setNotFoundHandler()` within the context of these registered plugins.

<a name="set-error-handler"></a>
#### setErrorHandler

`fastify.setErrorHandler(handler(error, request, reply))`: Set a function that will be called whenever an error happens. The handler is bound to the Fastify instance and is fully encapsulated, so different plugins can set different error handlers. *async-await* is supported as well.<br>
*Note: If the error `statusCode` is less than 400, Fastify will automatically set it at 500 before calling the error handler.*

```js
fastify.setErrorHandler(function (error, request, reply) {
  // Log error
  this.log.error(error)
  // Send error response
  reply.status(409).send({ ok: false })
})
```

Fastify is provided with a default function that is called if no error handler is set. It can be accessed using `fastify.errorHandler` and it logs the error with respect to its `statusCode`.

```js
var statusCode = error.statusCode
if (statusCode >= 500) {
  log.error(error)
} else if (statusCode >= 400) {
  log.info(error)
} else {
  log.error(error)
}
```

<a name="print-routes"></a>
#### printRoutes

`fastify.printRoutes()`: Prints the representation of the internal radix tree used by the router, useful for debugging. Alternatively, `fastify.printRoutes({ commonPrefix: false })` can be used to print the flattened routes tree.<br/>
*Remember to call it inside or after a `ready` call.*

```js
fastify.get('/test', () => {})
fastify.get('/test/hello', () => {})
fastify.get('/hello/world', () => {})
fastify.get('/helicopter', () => {})

fastify.ready(() => {
  console.log(fastify.printRoutes())
  // └── /
  //     ├── test (GET)
  //     │   └── /hello (GET)
  //     └── hel
  //         ├── lo/world (GET)
  //         └── licopter (GET)

  console.log(fastify.printRoutes({ commonPrefix: false }))
  // └── / (-)
  //     ├── test (GET)
  //     │   └── /hello (GET)
  //     ├── hello/world (GET)
  //     └── helicopter (GET)
  
})
```

`fastify.printRoutes({ includeMeta: (true | []) })` will display properties from the `route.store` object for each displayed route. This can be an `array` of keys (e.g. `['onRequest', Symbol('key')]`), or `true` to display all properties. A shorthand option, `fastify.printRoutes({ includeHooks: true })` will include all [hooks](https://www.fastify.io/docs/latest/Hooks/).

```js
  console.log(fastify.printRoutes({ includeHooks: true, includeMeta: ['metaProperty'] }))
  // └── /
  //     ├── test (GET)
  //     │   • (onRequest) ["anonymous()","namedFunction()"]
  //     │   • (metaProperty) "value"
  //     │   └── /hello (GET)
  //     └── hel
  //         ├── lo/world (GET)
  //         │   • (onTimeout) ["anonymous()"]
  //         └── licopter (GET)

  console.log(fastify.printRoutes({ includeHooks: true }))
  // └── /
  //     ├── test (GET)
  //     │   • (onRequest) ["anonymous()","namedFunction()"]  
  //     │   └── /hello (GET)
  //     └── hel
  //         ├── lo/world (GET)
  //         │   • (onTimeout) ["anonymous()"]
  //         └── licopter (GET)
```

<a name="print-plugins"></a>
#### printPlugins

`fastify.printPlugins()`: Prints the representation of the internal plugin tree used by the avvio, useful for debugging require order issues.<br/>
*Remember to call it inside or after a `ready` call.*

```js
fastify.register(async function foo (instance) {
  instance.register(async function bar () {})
})
fastify.register(async function baz () {})

fastify.ready(() => {
  console.error(fastify.printPlugins())
  // will output the following to stderr:
  // └── root
  //     ├── foo
  //     │   └── bar
  //     └── baz
})
```

<a name="addContentTypeParser"></a>
#### addContentTypeParser

`fastify.addContentTypeParser(content-type, options, parser)` is used to pass custom parser for a given content type. Useful for adding parsers for custom content types, e.g. `text/json, application/vnd.oasis.opendocument.text`. `content-type` can be a string, string array or RegExp.

```js
// The two arguments passed to getDefaultJsonParser are for ProtoType poisoning and Constructor Poisoning configuration respectively. The possible values are 'ignore', 'remove', 'error'. ignore  skips all validations and it is similar to calling JSON.parse() directly. See the <a href="https://github.com/fastify/secure-json-parse#api">`secure-json-parse` documentation</a> for more information.

fastify.addContentTypeParser('text/json', { asString: true }, fastify.getDefaultJsonParser('ignore', 'ignore'))
```

<a name="getDefaultJsonParser"></a>
#### getDefaultJsonParser

`fastify.getDefaultJsonParser(onProtoPoisoning, onConstructorPoisoning)` takes two arguments. First argument is ProtoType poisoning configuration and second argument is constructor poisoning configuration. See the <a href="https://github.com/fastify/secure-json-parse#api">`secure-json-parse` documentation</a> for more information.


<a name="defaultTextParser"></a>
#### defaultTextParser

`fastify.defaultTextParser()` can be used to parse content as plain text.

```js
fastify.addContentTypeParser('text/json', { asString: true }, fastify.defaultTextParser())
```

<a name="errorHandler"></a>
#### errorHandler

`fastify.errorHandler` can be used to handle errors using fastify's default error handler.

```js
fastify.get('/', {
  errorHandler: (error, request, reply) => {
    if (error.code === 'SOMETHING_SPECIFIC') {
      reply.send({ custom: 'response' })
      return
    }

    fastify.errorHandler(error, request, response)
  }
}, handler)
```

<a name="initial-config"></a>
#### initialConfig

`fastify.initialConfig`: Exposes a frozen read-only object registering the initial
options passed down by the user to the Fastify instance.

Currently the properties that can be exposed are:
- connectionTimeout
- keepAliveTimeout
- bodyLimit
- caseSensitive
- http2
- https (it will return `false`/`true` or `{ allowHTTP1: true/false }` if explicitly passed)
- ignoreTrailingSlash
- disableRequestLogging
- maxParamLength
- onProtoPoisoning
- onConstructorPoisoning
- pluginTimeout
- requestIdHeader
- requestIdLogLabel
- http2SessionTimeout

```js
const { readFileSync } = require('fs')
const Fastify = require('fastify')

const fastify = Fastify({
  https: {
    allowHTTP1: true,
    key: readFileSync('./fastify.key'),
    cert: readFileSync('./fastify.cert')
  },
  logger: { level: 'trace'},
  ignoreTrailingSlash: true,
  maxParamLength: 200,
  caseSensitive: true,
  trustProxy: '127.0.0.1,192.168.1.1/24',
})

console.log(fastify.initialConfig)
/*
will log :
{
  caseSensitive: true,
  https: { allowHTTP1: true },
  ignoreTrailingSlash: true,
  maxParamLength: 200
}
*/

fastify.register(async (instance, opts) => {
  instance.get('/', async (request, reply) => {
    return instance.initialConfig
    /*
    will return :
    {
      caseSensitive: true,
      https: { allowHTTP1: true },
      ignoreTrailingSlash: true,
      maxParamLength: 200
    }
    */
  })

  instance.get('/error', async (request, reply) => {
    // will throw an error because initialConfig is read-only
    // and can not be modified
    instance.initialConfig.https.allowHTTP1 = false

    return instance.initialConfig
  })
})

// Start listening.
fastify.listen(3000, (err) => {
  if (err) {
    fastify.log.error(err)
    process.exit(1)
  }
})
```<|MERGE_RESOLUTION|>--- conflicted
+++ resolved
@@ -1014,40 +1014,6 @@
 });
 ```
 
-<<<<<<< HEAD
-=======
-##### Ajv 8 as default schema validator
-
-Ajv 8 is the evolution of Ajv 6, and it has a lot of improvements and new features.
-To use the new Ajv 8 features such as JTD or the Standalone mode, refer to the [`@fastify/ajv-compiler` documentation](https://github.com/fastify/ajv-compiler#usage).
-
-To use Ajv 8 as default schema validator, you can use the following code:
-
-```js
-const AjvCompiler = require('@fastify/ajv-compiler') // It must be the v2.x.x version
-
-// Note that the `format` schema's keyword is no longer supported on Ajv 8 by default.
-// So you need to add it manually.
-const ajvFormats = require('ajv-formats')
-
-const app = fastify({
-  ajv: {
-    customOptions: {
-      validateFormats: true
-    },
-    plugins: [ajvFormats]
-  },
-  schemaController: {
-    compilersFactory: {
-      buildValidator: AjvCompiler()
-    }
-  }
-})
-
-// Done! You can now use Ajv 8 options and keywords in your schemas!
-```
-
->>>>>>> 4b389207
 <a name="set-not-found-handler"></a>
 #### setNotFoundHandler
 

<h1 align="center">Fastify</h1>

<a name="factory"></a>
## Factory

The Fastify module exports a factory function that is used to create new
<a href="https://github.com/fastify/fastify/blob/master/docs/Server.md"><code><b>Fastify server</b></code></a>
instances. This factory function accepts an options object which is used to
customize the resulting instance. This document describes the properties
available in that options object.

<a name="factory-http2"></a>
### `http2`

If `true` Node.js core's [HTTP/2](https://nodejs.org/dist/latest-v8.x/docs/api/http2.html) module is used for binding the socket.

+ Default: `false`

<a name="factory-https"></a>
### `https`

An object used to configure the server's listening socket for TLS. The options
are the same as the Node.js core
[`createServer` method](https://nodejs.org/dist/latest-v8.x/docs/api/https.html#https_https_createserver_options_requestlistener).
When this property is `null`, the socket will not be configured for TLS.

This option also applies when the
<a href="https://github.com/fastify/fastify/blob/master/docs/Server.md#factory-http2">
<code><b>http2</b></code>
</a> option is set.

+ Default: `null`

<a name="factory-connection-timeout"></a>
### `connectionTimeout`

Defines the server timeout in milliseconds. See documentation for
[`server.timeout` property](https://nodejs.org/api/http.html#http_server_timeout)
to understand the effect of this option. When `serverFactory` option is
specified, this option is ignored.

+ Default: `0` (no timeout)

<a name="factory-keep-alive-timeout"></a>
### `keepAliveTimeout`

Defines the server keep-alive timeout in milliseconds. See documentation for
[`server.timeout` property](https://nodejs.org/api/http.html#http_server_keepalivetimeout)
to understand the effect of this option. This option only applies when HTTP/1
is in use. Also, when `serverFactory` option is specified, this option is ignored.

+ Default: `5000` (5 seconds)

<a name="factory-ignore-slash"></a>
### `ignoreTrailingSlash`

Fastify uses [find-my-way](https://github.com/delvedor/find-my-way) to handle
routing. This option may be set to `true` to ignore trailing slashes in routes.
This option applies to *all* route registrations for the resulting server
instance.

+ Default: `false`

```js
const fastify = require('fastify')({
  ignoreTrailingSlash: true
})

// registers both "/foo" and "/foo/"
fastify.get('/foo/', function (req, reply) {
  reply.send('foo')
})

// registers both "/bar" and "/bar/"
fastify.get('/bar', function (req, reply) {
  reply.send('bar')
})
```

<a name="factory-max-param-length"></a>
### `maxParamLength`
You can set a custom length for parameters in parametric (standard, regex and multi) routes by using `maxParamLength` option, the default value is 100 characters.<br>
This can be useful especially if you have some regex based route, protecting you against [DoS attacks](https://www.owasp.org/index.php/Regular_expression_Denial_of_Service_-_ReDoS).<br>
*If the maximum length limit is reached, the not found route will be invoked.*

<a name="factory-body-limit"></a>
### `bodyLimit`

Defines the maximum payload, in bytes, the server is allowed to accept.

+ Default: `1048576` (1MiB)

<a name="factory-on-proto-poisoning"></a>
### `onProtoPoisoning`

Defines what action the framework must take when parsing a JSON object
with `__proto__`. This functionality is provided by
[secure-json-parse](https://github.com/fastify/secure-json-parse).
See https://hueniverse.com/a-tale-of-prototype-poisoning-2610fa170061
for more details about prototype poisoning attacks.

Possible values are `'error'`, `'remove'` and `'ignore'`.

+ Default: `'error'`

<a name="factory-on-constructor-poisoning"></a>
### `onConstructorPoisoning`

Defines what action the framework must take when parsing a JSON object
with `constructor`. This functionality is provided by
[secure-json-parse](https://github.com/fastify/secure-json-parse).
See https://hueniverse.com/a-tale-of-prototype-poisoning-2610fa170061
for more details about prototype poisoning attacks.

Possible values are `'error'`, `'remove'` and `'ignore'`.

+ Default: `'ignore'`

<a name="factory-logger"></a>
### `logger`

Fastify includes built-in logging via the [Pino](https://getpino.io/) logger.
This property is used to configure the internal logger instance.

The possible values this property may have are:

+ Default: `false`. The logger is disabled. All logging methods will point to a
null logger [abstract-logging](https://npm.im/abstract-logging) instance.

+ `pinoInstance`: a previously instantiated instance of Pino. The internal
logger will point to this instance.

+ `object`: a standard Pino [options object](https://github.com/pinojs/pino/blob/c77d8ec5ce/docs/API.md#constructor).
This will be passed directly to the Pino constructor. If the following properties
are not present on the object, they will be added accordingly:
    * `genReqId`: a synchronous function that will be used to generate identifiers
    for incoming requests. The default function generates sequential identifiers.
    * `level`: the minimum logging level. If not set, it will be set to `'info'`.
    * `serializers`: a hash of serialization functions. By default, serializers
      are added for `req` (incoming request objects), `res` (outgoing response
      objets), and `err` (standard `Error` objects). When a log method receives
      an object with any of these properties then the respective serializer will
      be used for that property. For example:
        ```js
        fastify.get('/foo', function (req, res) {
          req.log.info({req}) // log the serialized request object
          res.send('foo')
        })
        ```
      Any user supplied serializer will override the default serializer of the
      corresponding property.
+ `loggerInstance`: a custom logger instance. The logger must conform to the Pino
interface by having the following methods: `info`, `error`, `debug`, `fatal`, `warn`, `trace`, `child`. For example:
  ```js
  const pino = require('pino')();

  const customLogger = {
    info: function (o, ...n) {},
    warn: function (o, ...n) {},
    error: function (o, ...n) {},
    fatal: function (o, ...n) {},
    trace: function (o, ...n) {},
    debug: function (o, ...n) {},
    child: function() {
      const child = Object.create(this);
      child.pino = pino.child(...arguments);
      return child;
    },
  };

  const fastify = require('fastify')({logger: customLogger});
  ```

<a name="factory-disable-request-logging"></a>
### `disableRequestLogging`
By default, when logging is enabled, Fastify will issue an `info` level log
message when a request is received and when the response for that request has
been sent. By setting this option to `true`, these log messages will be disabled.
This allows for more flexible request start and end logging by attaching
custom `onRequest` and `onResponse` hooks.

+ Default: `false`

```js
// Examples of hooks to replicate the disabled functionality.
fastify.addHook('onRequest', (req, reply, done) => {
<<<<<<< HEAD
  req.log.info({ url: req.raw.url, id: req.id }, 'received request')
=======
  req.log.info({ url: req.req.url, id: req.id }, 'received request')
>>>>>>> 9b533f50
  done()
})

fastify.addHook('onResponse', (req, reply, done) => {
<<<<<<< HEAD
  req.log.info({ url: req.raw.originalUrl, statusCode: res.raw.statusCode }, 'request completed')
=======
  req.log.info({ url: req.req.originalUrl, statusCode: reply.res.statusCode }, 'request completed')
>>>>>>> 9b533f50
  done()
})
```

<a name="custom-http-server"></a>
### `serverFactory`
You can pass a custom http server to Fastify by using the `serverFactory` option.<br/>
`serverFactory` is a function that takes an `handler` parameter, which takes the `request` and `response` objects as parameters, and an options object, which is the same you have passed to Fastify.

```js
const serverFactory = (handler, opts) => {
  const server = http.createServer((req, res) => {
    handler(req, res)
  })

  return server
}

const fastify = Fastify({ serverFactory })

fastify.get('/', (req, reply) => {
  reply.send({ hello: 'world' })
})

fastify.listen(3000)
```

Internally Fastify uses the API of Node core http server, so if you are using a custom server you must be sure to have the same API exposed. If not, you can enhance the server instance inside the `serverFactory` function before the `return` statement.<br/>

<a name="factory-case-sensitive"></a>
### `caseSensitive`

By default, value equal to `true`, routes are registered as case sensitive. That is, `/foo` is not equivalent to `/Foo`. When set to `false`, routes are registered in a fashion such that `/foo` is equivalent to `/Foo` which is equivalent to `/FOO`.

By setting `caseSensitive` to `false`, all paths will be matched as lowercase, but the route parameters or wildcards will maintain their original letter casing.

```js
fastify.get('/user/:username', (request, reply) => {
  // Given the URL: /USER/NodeJS
  console.log(request.params.username) // -> 'NodeJS'
})
```

Please note this setting this option to `false` goes against
[RFC3986](https://tools.ietf.org/html/rfc3986#section-6.2.2.1).

<a name="factory-request-id-header"></a>
### `requestIdHeader`

The header name used to know the request id. See [the request id](https://github.com/fastify/fastify/blob/master/docs/Logging.md#logging-request-id) section.

+ Default: `'request-id'`

<a name="factory-request-id-log-label"></a>
### `requestIdLogLabel`

Defines the label used for the request identifier when logging the request.

+ Default: `'reqId'`

<a name="factory-gen-request-id"></a>
### `genReqId`

Function for generating the request id. It will receive the incoming request as a parameter.

+ Default: `value of 'request-id' header if provided or monotonically increasing integers`

Especially in distributed systems, you may want to override the default id generation behaviour as shown below. For generating `UUID`s you may want to checkout [hyperid](https://github.com/mcollina/hyperid)

```js
let i = 0
const fastify = require('fastify')({
  genReqId: function (req) { return i++ }
})
```

**Note: genReqId will _not_ be called if the header set in <code>[requestIdHeader](#requestidheader)</code> is available (defaults to 'request-id').**

<a name="factory-trust-proxy"></a>
### `trustProxy`

By enabling the `trustProxy` option, Fastify will have knowledge that it's sitting behind a proxy and that the `X-Forwarded-*` header fields may be trusted, which otherwise may be easily spoofed.

```js
const fastify = Fastify({ trustProxy: true })
```

+ Default: `false`
+ `true/false`: Trust all proxies (`true`) or do not trust any proxies (`false`).
+ `string`: Trust only given IP/CIDR (e.g. `'127.0.0.1'`). May be a list of comma separated values (e.g. `'127.0.0.1,192.168.1.1/24'`).
+ `Array<string>`: Trust only given IP/CIDR list (e.g. `['127.0.0.1']`).
+ `number`: Trust the nth hop from the front-facing proxy server as the client.
+ `Function`: Custom trust function that takes `address` as first arg
    ```js
    function myTrustFn(address, hop) {
      return address === '1.2.3.4' || hop === 1
    }
    ```

For more examples refer to [proxy-addr](https://www.npmjs.com/package/proxy-addr) package.

You may access the `ip`, `ips`, and `hostname` values on the [`request`](https://github.com/fastify/fastify/blob/master/docs/Request.md) object.

```js
fastify.get('/', (request, reply) => {
  console.log(request.ip)
  console.log(request.ips)
  console.log(request.hostname)
})
```

<a name="plugin-timeout"></a>
### `pluginTimeout`

The maximum amount of time in *milliseconds* in which a plugin can load.
If not, [`ready`](https://github.com/fastify/fastify/blob/master/docs/Server.md#ready)
will complete with an `Error` with code `'ERR_AVVIO_PLUGIN_TIMEOUT'`.

+ Default: `10000`

<a name="factory-querystring-parser"></a>
### `querystringParser`

The default query string parser that Fastify uses is the Node.js's core `querystring` module.<br/>
You can change this default setting by passing the option `querystringParser` and use a custom one, such as [`qs`](https://www.npmjs.com/package/qs).

```js
const qs = require('qs')
const fastify = require('fastify')({
  querystringParser: str => qs.parse(str)
})
```

<a name="versioning"></a>
### `versioning`

By default you can version your routes with [semver versioning](https://github.com/fastify/fastify/blob/master/docs/Routes.md#version), which is provided by `find-my-way`. There is still an option to provide custom versioning strategy. You can find more information in the [find-my-way](https://github.com/delvedor/find-my-way#versioned-routes) documentation.

```js
const versioning = {
  storage: function () {
    let versions = {}
    return {
      get: (version) => { return versions[version] || null },
      set: (version, store) => { versions[version] = store },
      del: (version) => { delete versions[version] },
      empty: () => { versions = {} }
    }
  },
  deriveVersion: (req, ctx) => {
    return req.headers['accept']
  }
}

const fastify = require('fastify')({
  versioning
})
```

<a name="factory-return-503-on-closing"></a>
### `return503OnClosing`

Returns 503 after calling `close` server method.
If `false`, the server routes the incoming request as usual.

+ Default: `true`

<a name="factory-ajv"></a>
### `ajv`

Configure the ajv instance used by Fastify without providing a custom one.

+ Default:

```js
{
  customOptions: {
    removeAdditional: true,
    useDefaults: true,
    coerceTypes: true,
    allErrors: true,
    nullable: true
  },
  plugins: []
}
```

```js
const fastify = require('fastify')({
  ajv: {
    customOptions: {
      nullable: false // Refer to [ajv options](https://ajv.js.org/#options)
    },
    plugins: [
      require('ajv-merge-patch')
      [require('ajv-keywords'), 'instanceof'];
      // Usage: [plugin, pluginOptions] - Plugin with options
      // Usage: plugin - Plugin without options
    ]
  }
})
```

<a name="factory-return-503-on-closing"></a>
### `return503OnClosing`

Returns 503 after calling `close` server method.
If `false`, the server routes the incoming request as usual.

+ Default: `true`

<a name="factory-ajv"></a>
### `ajv`

Configure the ajv instance used by Fastify without providing a custom one.

+ Default:

```js
{
  customOptions: {
    removeAdditional: true,
    useDefaults: true,
    coerceTypes: true,
    allErrors: true,
    nullable: true
  },
  plugins: []
}
```

```js
const fastify = require('fastify')({
  ajv: {
    customOptions: {
      nullable: false // Refer to [ajv options](https://ajv.js.org/#options)
    },
    plugins: [
      require('ajv-merge-patch')
      [require('ajv-keywords'), 'instanceof'];
      // Usage: [plugin, pluginOptions] - Plugin with options
      // Usage: plugin - Plugin without options
    ]
  }
})
```

<a name="http2-session-timeout"></a>
### `http2SessionTimeout`

Set a default
[timeout](https://nodejs.org/api/http2.html#http2_http2session_settimeout_msecs_callback) to every incoming http2 session. The session will be closed on the timeout. Default: `5000` ms.

Note that this is needed to offer the graceful "close" experience when
using http2. Node core defaults this to `0`.

<a name="framework-errors"></a>
### `frameworkErrors`

+ Default: `null`

Fastify provides default error handlers for the most common use cases.
Using this option it is possible to override one or more of those handlers with custom code.

*Note: Only `FST_ERR_BAD_URL` is implemented at the moment.*

```js
const fastify = require('fastify')({
  frameworkErrors: function (error, req, res) {
    if (error instanceof FST_ERR_BAD_URL) {
      res.code(400)
      return res.send("Provided url is not valid")
    } else {
      res.send(err)
    }
  }
})
```


## Instance

### Server Methods

<a name="server"></a>
#### server
`fastify.server`: The Node core [server](https://nodejs.org/api/http.html#http_class_http_server) object as returned by the [**`Fastify factory function`**](https://github.com/fastify/fastify/blob/master/docs/Server.md).

<a name="after"></a>
#### after
Invoked when the current plugin and all the plugins
that have been registered within it have finished loading.
It is always executed before the method `fastify.ready`.

```js
fastify
  .register((instance, opts, done) => {
    console.log('Current plugin')
    done()
  })
  .after(err => {
    console.log('After current plugin')
  })
  .register((instance, opts, done) => {
    console.log('Next plugin')
    done()
  })
  .ready(err => {
    console.log('Everything has been loaded')
  })
```

In case `after()` is called without a function, it returns a `Promise`:

```js
fastify.register(async (instance, opts) => {
  console.log('Current plugin')
})

await fastify.after()
console.log('After current plugin')

fastify.register(async (instance, opts) => {
  console.log('Next plugin')
})

await fastify.ready()

console.log('Everything has been loaded')
```

<a name="ready"></a>
#### ready
Function called when all the plugins have been loaded.
It takes an error parameter if something went wrong.
```js
fastify.ready(err => {
  if (err) throw err
})
```
If it is called without any arguments, it will return a `Promise`:

```js
fastify.ready().then(() => {
  console.log('successfully booted!')
}, (err) => {
  console.log('an error happened', err)
})
```

<a name="listen"></a>
#### listen
Starts the server on the given port after all the plugins are loaded, internally waits for the `.ready()` event. The callback is the same as the Node core. By default, the server will listen on the address resolved by `localhost` when no specific address is provided (`127.0.0.1` or `::1` depending on the operating system). If listening on any available interface is desired, then specifying `0.0.0.0` for the address will listen on all IPv4 address. Using `::` for the address will listen on all IPv6 addresses, and, depending on OS, may also listen on all IPv4 addresses. Be careful when deciding to listen on all interfaces; it comes with inherent [security risks](https://web.archive.org/web/20170831174611/https://snyk.io/blog/mongodb-hack-and-secure-defaults/).

```js
fastify.listen(3000, (err, address) => {
  if (err) {
    fastify.log.error(err)
    process.exit(1)
  }
})
```

Specifying an address is also supported:

```js
fastify.listen(3000, '127.0.0.1', (err, address) => {
  if (err) {
    fastify.log.error(err)
    process.exit(1)
  }
})
```

Specifying a backlog queue size is also supported:

```js
fastify.listen(3000, '127.0.0.1', 511, (err, address) => {
  if (err) {
    fastify.log.error(err)
    process.exit(1)
  }
})
```

Specifying options is also supported, the object is same as [options](https://nodejs.org/api/net.html#net_server_listen_options_callback) in the Node.js server listen:

```js
fastify.listen({ port: 3000, host: '127.0.0.1', backlog: 511 }, (err) => {
  if (err) {
    fastify.log.error(err)
    process.exit(1)
  }
})
```

If no callback is provided a Promise is returned:

```js
fastify.listen(3000)
  .then((address) => console.log(`server listening on ${address}`))
  .catch(err => {
    console.log('Error starting server:', err)
    process.exit(1)
  })
```

Specifying an address without a callback is also supported:

```js
fastify.listen(3000, '127.0.0.1')
  .then((address) => console.log(`server listening on ${address}`))
  .catch(err => {
    console.log('Error starting server:', err)
    process.exit(1)
  })
```

Specifying options without a callback is also supported:

```js
fastify.listen({ port: 3000, host: '127.0.0.1', backlog: 511 })
  .then((address) => console.log(`server listening on ${address}`))
  .catch(err => {
    console.log('Error starting server:', err)
    process.exit(1)
  })
```

When deploying to a Docker, and potentially other, containers, it is advisable to listen on `0.0.0.0` because they do not default to exposing mapped ports to `localhost`:

```js
fastify.listen(3000, '0.0.0.0', (err, address) => {
  if (err) {
    fastify.log.error(err)
    process.exit(1)
  }
})
```

If the `port` is omitted (or is set to zero), a random available port is automatically chosen (later available via `fastify.server.address().port`).

The default options of listen are:

```js
fastify.listen({
  port: 0,
  host: 'localhost',
  exclusive: false,
  readableAll: false,
  writableAll: false,
  ipv6Only: false
}, (err) => {})
```

<a name="route"></a>
#### route
Method to add routes to the server, it also has shorthand functions, check [here](https://github.com/fastify/fastify/blob/master/docs/Routes.md).

<a name="close"></a>
#### close
`fastify.close(callback)`: call this function to close the server instance and run the [`'onClose'`](https://github.com/fastify/fastify/blob/master/docs/Hooks.md#on-close) hook.<br>
Calling `close` will also cause the server to respond to every new incoming request with a `503` error and destroy that request.
See [`return503OnClosing` flags](https://github.com/fastify/fastify/blob/master/docs/Server.md#factory-return-503-on-closing) for changing this behaviour.

If it is called without any arguments, it will return a Promise:

```js
fastify.close().then(() => {
  console.log('successfully closed!')
}, (err) => {
  console.log('an error happened', err)
})
```

<a name="decorate"></a>
#### decorate*
Function useful if you need to decorate the fastify instance, Reply or Request, check [here](https://github.com/fastify/fastify/blob/master/docs/Decorators.md).

<a name="register"></a>
#### register
Fastify allows the user to extend its functionality with plugins.
A plugin can be a set of routes, a server decorator or whatever, check [here](https://github.com/fastify/fastify/blob/master/docs/Plugins.md).

<a name="use"></a>
#### use
Function to add middlewares to Fastify, check [here](https://github.com/fastify/fastify/blob/master/docs/Middleware.md).

<a name="addHook"></a>
#### addHook
Function to add a specific hook in the lifecycle of Fastify, check [here](https://github.com/fastify/fastify/blob/master/docs/Hooks.md).

<a name="prefix"></a>
#### prefix
The full path that will be prefixed to a route.

Example:

```js
fastify.register(function (instance, opts, done) {
  instance.get('/foo', function (request, reply) {
    // Will log "prefix: /v1"
    request.log.info('prefix: %s', instance.prefix)
    reply.send({ prefix: instance.prefix })
  })

  instance.register(function (instance, opts, done) {
    instance.get('/bar', function (request, reply) {
      // Will log "prefix: /v1/v2"
      request.log.info('prefix: %s', instance.prefix)
      reply.send({ prefix: instance.prefix })
    })

    done()
  }, { prefix: '/v2' })

  done()
}, { prefix: '/v1' })
```

<a name="pluginName"></a>
#### pluginName
Name of the current plugin. There are three ways to define a name (in order).

1. If you use [fastify-plugin](https://github.com/fastify/fastify-plugin) the metadata `name` is used.
2. If you `module.exports` a plugin the filename is used.
3. If you use a regular [function declaration](https://developer.mozilla.org/en-US/docs/Web/JavaScript/Guide/Functions#Defining_functions) the function name is used.

*Fallback*: The first two lines of your plugin will represent the plugin name. Newlines are replaced by ` -- `. This will help to indentify the root cause when you deal with many plugins.

Important: If you have to deal with nested plugins the name differs with the usage of the [fastify-plugin](https://github.com/fastify/fastify-plugin) because no new scope is created and therefore we have no place to attach contextual data. In that case the plugin name will represent the boot order of all involved plugins in the format of `plugin-A -> plugin-B`.

<a name="log"></a>
#### log
The logger instance, check [here](https://github.com/fastify/fastify/blob/master/docs/Logging.md).

<a name="inject"></a>
#### inject
Fake http injection (for testing purposes) [here](https://github.com/fastify/fastify/blob/master/docs/Testing.md#inject).

<a name="add-schema"></a>
#### addSchema
`fastify.addSchema(schemaObj)`, adds a JSON schema to the Fastify instance. This allows you to reuse it everywhere in your application just by using the standard `$ref` keyword.<br/>
To learn more, read the [Validation and Serialization](https://github.com/fastify/fastify/blob/master/docs/Validation-and-Serialization.md) documentation.

<a name="get-schemas"></a>
#### getSchemas
`fastify.getSchemas()`, returns a hash of all schemas added via `.addSchema`. The keys of the hash are the `$id`s of the JSON Schema provided.

<a name="get-schema"></a>
#### getSchema
`fastify.getSchema(id)`, return the JSON schema added with `.addSchema` and the matching `id`. It returns `undefined` if it is not found.

<a name="set-reply-serializer"></a>
#### setReplySerializer
Set the reply serializer for all the routes. This will used as default if a [Reply.serializer(func)](https://github.com/fastify/fastify/blob/master/docs/Reply.md#serializerfunc) has not been set. The handler is fully encapsulated, so different plugins can set different error handlers.
Note: the function parameter is called only for status `2xx`. Checkout the [`setErrorHandler`](https://github.com/fastify/fastify/blob/master/docs/Server.md#seterrorhandler) for errors.

```js
fastify.setReplySerializer(function (payload, statusCode){
  // serialize the payload with a sync function
  return `my serialized ${statusCode} content: ${payload}`
})
```

<a name="set-validator-compiler"></a>
#### setValidatorCompiler
Set the schema validator compiler for all routes. See [#schema-validator](https://github.com/fastify/fastify/blob/master/docs/Validation-and-Serialization.md#schema-validator).

<a name="set-serializer-resolver"></a>
#### setSerializerCompiler
Set the schema serializer compiler for all routes. See [#schema-serializer](https://github.com/fastify/fastify/blob/master/docs/Validation-and-Serialization.md#schema-serializer).
**Note:** [`setReplySerializer`](#set-reply-serializer) has priority if set!

<<<<<<< HEAD
<a name="validator-compiler"></a>
#### validatorCompiler
This property can be used to get the schema validator. If not set, it will be `null` until the server starts, then it will be a function with the signature `function (method, url, httpPart, schema)` that returns the input `schema` compiled to a function for validating data.
The input `schema` can access all the shared schemas added with [`.addSchema`](#add-schema) function.

<a name="serializer-compiler"></a>
#### serializerCompiler
This property can be used to get the schema serializer. If not set, it will be `null` until the server starts, then it will be a function with the signature `function (method, url, httpPart, schema)` that returns the input `schema` compiled to a function for validating data.
The input `schema` can access all the shared schemas added with [`.addSchema`](#add-schema) function.
=======
<a name="set-reply-serializer"></a>
#### setReplySerializer
Set the reply serializer for all the routes. This will used as default if a [Reply.serializer(func)](https://github.com/fastify/fastify/blob/master/docs/Reply.md#serializerfunc) has not been set. The handler is fully encapsulated, so different plugins can set different error handlers.
Note: the function parameter is called only for status `2xx`. Checkout the [`setErrorHandler`](https://github.com/fastify/fastify/blob/master/docs/Server.md#seterrorhandler) for errors.

```js
fastify.setReplySerializer(function (payload, statusCode){
  // serialize the payload with a sync function
  return `my serialized ${statusCode} content: ${payload}`
})
```

<a name="set-schema-compiler"></a>
#### setSchemaCompiler
Set the schema compiler for all routes [here](https://github.com/fastify/fastify/blob/master/docs/Validation-and-Serialization.md#schema-compiler).

<a name="set-schema-resolver"></a>
#### setSchemaResolver
Set the schema `$ref` resolver for all routes [here](https://github.com/fastify/fastify/blob/master/docs/Validation-and-Serialization.md#schema-resolver).


<a name="schema-compiler"></a>
#### schemaCompiler
This property can be used to set the schema compiler, it is a shortcut for the `setSchemaCompiler` method, and get the schema compiler back for all routes.
>>>>>>> 9b533f50

<a name="set-not-found-handler"></a>
#### setNotFoundHandler

`fastify.setNotFoundHandler(handler(request, reply))`: set the 404 handler. This call is encapsulated by prefix, so different plugins can set different not found handlers if a different [`prefix` option](https://github.com/fastify/fastify/blob/master/docs/Plugins.md#route-prefixing-option) is passed to `fastify.register()`. The handler is treated like a regular route handler so requests will go through the full [Fastify lifecycle](https://github.com/fastify/fastify/blob/master/docs/Lifecycle.md#lifecycle).

You can also register [`preValidation`](https://www.fastify.io/docs/latest/Hooks/#route-hooks) and [`preHandler`](https://www.fastify.io/docs/latest/Hooks/#route-hooks) hooks for the 404 handler.

```js
fastify.setNotFoundHandler({
  preValidation: (req, reply, done) => {
    // your code
    done()
  },
  preHandler: (req, reply, done) => {
    // your code
    done()
  }
}, function (request, reply) {
    // Default not found handler with preValidation and preHandler hooks
})

fastify.register(function (instance, options, done) {
  instance.setNotFoundHandler(function (request, reply) {
    // Handle not found request without preValidation and preHandler hooks
    // to URLs that begin with '/v1'
  })
  done()
}, { prefix: '/v1' })
```

<a name="set-error-handler"></a>
#### setErrorHandler

`fastify.setErrorHandler(handler(error, request, reply))`: Set a function that will be called whenever an error happens. The handler is fully encapsulated, so different plugins can set different error handlers. *async-await* is supported as well.<br>
*Note: If the error `statusCode` is less than 400, Fastify will automatically set it at 500 before calling the error handler.*

```js
fastify.setErrorHandler(function (error, request, reply) {
  // Log error
  // Send error response
})
```

Fastify is provided with a default function that is called if no error handler is set and that logs the error with respect to its `statusCode`:

```js
var statusCode = error.statusCode
if (statusCode >= 500) {
  log.error(error)
} else if (statusCode >= 400) {
  log.info(error)
} else {
  log.error(error)
}
```

<a name="print-routes"></a>
#### printRoutes

`fastify.printRoutes()`: Prints the representation of the internal radix tree used by the router, useful for debugging.<br/>
*Remember to call it inside or after a `ready` call.*

```js
fastify.get('/test', () => {})
fastify.get('/test/hello', () => {})
fastify.get('/hello/world', () => {})

fastify.ready(() => {
  console.log(fastify.printRoutes())
  // └── /
  //   ├── test (GET)
  //   │   └── /hello (GET)
  //   └── hello/world (GET)
})
```

<a name="initial-config"></a>
#### initialConfig

`fastify.initialConfig`: Exposes a frozen read-only object registering the initial
options passed down by the user to the fastify instance.

Currently the properties that can be exposed are:
- connectionTimeout
- keepAliveTimeout
- bodyLimit
- caseSensitive
- http2
- https (it will return `false`/`true` or `{ allowHTTP1: true/false }` if explicitly passed)
- ignoreTrailingSlash
- maxParamLength
- onProtoPoisoning
- pluginTimeout
- requestIdHeader

```js
const { readFileSync } = require('fs')
const Fastify = require('fastify')

const fastify = Fastify({
  https: {
    allowHTTP1: true,
    key: readFileSync('./fastify.key'),
    cert: readFileSync('./fastify.cert')
  },
  logger: { level: 'trace'},
  ignoreTrailingSlash: true,
  maxParamLength: 200,
  caseSensitive: true,
  trustProxy: '127.0.0.1,192.168.1.1/24',
})

console.log(fastify.initialConfig)
/*
will log :
{
  caseSensitive: true,
  https: { allowHTTP1: true },
  ignoreTrailingSlash: true,
  maxParamLength: 200
}
*/

fastify.register(async (instance, opts) => {
  instance.get('/', async (request, reply) => {
    return instance.initialConfig
    /*
    will return :
    {
      caseSensitive: true,
      https: { allowHTTP1: true },
      ignoreTrailingSlash: true,
      maxParamLength: 200
    }
    */
  })

  instance.get('/error', async (request, reply) => {
    // will throw an error because initialConfig is read-only
    // and can not be modified
    instance.initialConfig.https.allowHTTP1 = false

    return instance.initialConfig
  })
})

// Start listening.
fastify.listen(3000, (err) => {
  if (err) {
    fastify.log.error(err)
    process.exit(1)
  }
})
```<|MERGE_RESOLUTION|>--- conflicted
+++ resolved
@@ -184,20 +184,12 @@
 ```js
 // Examples of hooks to replicate the disabled functionality.
 fastify.addHook('onRequest', (req, reply, done) => {
-<<<<<<< HEAD
   req.log.info({ url: req.raw.url, id: req.id }, 'received request')
-=======
-  req.log.info({ url: req.req.url, id: req.id }, 'received request')
->>>>>>> 9b533f50
   done()
 })
 
 fastify.addHook('onResponse', (req, reply, done) => {
-<<<<<<< HEAD
   req.log.info({ url: req.raw.originalUrl, statusCode: res.raw.statusCode }, 'request completed')
-=======
-  req.log.info({ url: req.req.originalUrl, statusCode: reply.res.statusCode }, 'request completed')
->>>>>>> 9b533f50
   done()
 })
 ```
@@ -772,7 +764,6 @@
 Set the schema serializer compiler for all routes. See [#schema-serializer](https://github.com/fastify/fastify/blob/master/docs/Validation-and-Serialization.md#schema-serializer).
 **Note:** [`setReplySerializer`](#set-reply-serializer) has priority if set!
 
-<<<<<<< HEAD
 <a name="validator-compiler"></a>
 #### validatorCompiler
 This property can be used to get the schema validator. If not set, it will be `null` until the server starts, then it will be a function with the signature `function (method, url, httpPart, schema)` that returns the input `schema` compiled to a function for validating data.
@@ -782,32 +773,6 @@
 #### serializerCompiler
 This property can be used to get the schema serializer. If not set, it will be `null` until the server starts, then it will be a function with the signature `function (method, url, httpPart, schema)` that returns the input `schema` compiled to a function for validating data.
 The input `schema` can access all the shared schemas added with [`.addSchema`](#add-schema) function.
-=======
-<a name="set-reply-serializer"></a>
-#### setReplySerializer
-Set the reply serializer for all the routes. This will used as default if a [Reply.serializer(func)](https://github.com/fastify/fastify/blob/master/docs/Reply.md#serializerfunc) has not been set. The handler is fully encapsulated, so different plugins can set different error handlers.
-Note: the function parameter is called only for status `2xx`. Checkout the [`setErrorHandler`](https://github.com/fastify/fastify/blob/master/docs/Server.md#seterrorhandler) for errors.
-
-```js
-fastify.setReplySerializer(function (payload, statusCode){
-  // serialize the payload with a sync function
-  return `my serialized ${statusCode} content: ${payload}`
-})
-```
-
-<a name="set-schema-compiler"></a>
-#### setSchemaCompiler
-Set the schema compiler for all routes [here](https://github.com/fastify/fastify/blob/master/docs/Validation-and-Serialization.md#schema-compiler).
-
-<a name="set-schema-resolver"></a>
-#### setSchemaResolver
-Set the schema `$ref` resolver for all routes [here](https://github.com/fastify/fastify/blob/master/docs/Validation-and-Serialization.md#schema-resolver).
-
-
-<a name="schema-compiler"></a>
-#### schemaCompiler
-This property can be used to set the schema compiler, it is a shortcut for the `setSchemaCompiler` method, and get the schema compiler back for all routes.
->>>>>>> 9b533f50
 
 <a name="set-not-found-handler"></a>
 #### setNotFoundHandler

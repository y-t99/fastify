--- conflicted
+++ resolved
@@ -656,14 +656,10 @@
 ```js
 const fastify = Fastify({
   ajv: {
-<<<<<<< HEAD
-    customOptions: { allErrors: true },
-=======
     customOptions: {
       jsonPointers: true,
       allErrors: true // Warning: Enabling this option may lead to this security issue https://www.cvedetails.com/cve/CVE-2020-8192/
     },
->>>>>>> 1552f7df
     plugins: [
       require('ajv-errors')
     ]
